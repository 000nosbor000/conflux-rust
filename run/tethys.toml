# bootnodes is a list of nodes that a conflux node trusts, and will be used to sync the blockchain when a node starts. 
# The value is a string divided by comma without space, and every entry is a node
# A node is identified by cfxnode://NODEID@PUBLICIP:PORT
# By default, no bootnodes are provided. What's provided here is a list of nodes that Conflux Team maintains across the world.

bootnodes="cfxnode://dc79bc70833e797ba41eff5bda67c0484abca4918ef38289b5f96acd3daa890eadc85d46fc71f250a8ac51b0c4ab70b3812b1ed3c8f10a9e996b6663be34f1f1@47.88.79.174:32323,cfxnode://25265e1aa470d9d8667947820c4830a64e9f9678d6cb23ecde91e0447527f4926257b9637923a305ce91e15c929ed28164e6c32b76213764eb4a9624120ae1d7@39.97.180.246:32323,cfxnode://2b72adc3f52a80945db10fa35c3f6d02c73f65ff98b4a9eae4f7b244e8a51f01690e7dcef7a30bfb67fb07fcb2949e67c27487169623d40f6a9e55a8d04ca34f@39.107.143.220:32323,cfxnode://5da942ac58e392e9f68784876a1800ffe5756f8498aa1a7a9a869fe9370c2e838a114dfce33fff9674633700a0094aed8b46722fb6b03619842602a2473223de@39.97.170.199:32323,cfxnode://28d3cdf07b7deb41bb52dee0a952fc599f46f6b89cc513ecfd1020d5a66e73e7cfe68543e64962aefbcae7123a6c390a43144f5900f0bc181c3c89ffdf9ff81b@39.97.225.254:32323,cfxnode://9991bd3f5d0e614a3fcc8640fdfcbefbc0e95de7fa68baff4cb95f8614fa162b080a497bca5037196920bf68ed2554605f29b38ba2390b4bc8de91dac91eab34@35.177.114.1:32323,cfxnode://f94343e4c806b2968c5e4bf4cbc49736d04af03fab4b797bc11aea2af2cb23d706d1d9c5dfae430a2df1d7fe6a6a988aff43c50898dc087161e51fa69d603997@13.69.186.42:32323,cfxnode://ce6c447f1e6f8e43e07f9ee8d5b49180663ad934f7fffa0db654e69522a234628f966fc8ea0285c4357285885f188804ae09b5303a6c8e627149c2a41d5156a3@52.68.192.218:32323,cfxnode://012d0f7e59f62220e2a90e458cf0d65e5690d09dad59ce05f03f5878a7142bef9f412decdbefa7716e8331e94d68f05c2ce943db4ffa5440e496f2130d3feb50@23.96.108.96:32323,cfxnode://4eb526348481292722188664543d3dc80a5f2a35b578b2d72d54293ccc400fa87efb69e728dc56ef924be708ec8b33fa3648eca2a81e9e95f44cd0b3252fea77@34.201.56.239:32323,cfxnode://72d0736cc9fffc21306f097b8ce5099f62d72ec05bd94ceff5bd6ec6783801f2f7ad17a16f57499243925ed9633654081d3b4cb95bab7474144e92ffe39c9cc4@34.216.73.138:32323,cfxnode://7e2e4918d3aff819afdb8782c13544ea63193d82d9529dfbab3efb101754b322fc161c771a784e1b0420da8f78dbb127fbac24d1d626b634b462542ad8953bd7@52.231.28.50:32323,cfxnode://448839f2900f4a22ce611bd66a4fc93f8fa02a4b185679ba89078c0bf9c6c9328d3df77c4c8451fca12f2a8daab53b8f38762c14d6f24ba6897a9ddd79988474@18.228.10.237:32323,cfxnode://54e1d46b03527d79986e3c884e6ef6cec09cfc548f7ad20d8f0c996396cbe04bead6f689822eae2ab78b08e2be360371679d94f41fc75645ae166c557c3cd7e4@15.185.81.4:32323,cfxnode://5ec498fd7c8ff5389024f6a6e80ed75539c89dda8e655cae48c8ae883590acb940d856a601e7f788d5a2cf417eb5dee0fa9ae6c0a2ac8e6d8253cb7ac986a651@18.163.111.230:32323,cfxnode://8949669b26e015acd6c3e1ba5f87e2a7242a8611eec224428d5553005e45b4c6b2e352721be6334a445340441c8d6f8dfeab20472fbb0ce9733c293f0c1c781c@13.67.73.51:32323,cfxnode://3a25050e4d896b22a265170a8795ae5b22c48822a81c0c4a43fd3856f979b03c20abadaec90ffd083abac278cfc38087ef6902b1825b7f7c2fcc639f9e931bfb@13.209.20.158:32323,cfxnode://af63f3129791ab9afb1f74aeb0c9cf5931f8fb18f905f783c4bc7dff0421bfc83acc56ff41e3904bf0ad0477fb13d06cacbb8f337dcab10b9ae7efe787c02809@13.112.176.199:32323,cfxnode://c2b7613cdece4dd73f5107ab77c5c30663ac67366177bd4d4349b882e64cd6f62dd379d31e534b168421a76d3e84b9213894e58687b8c659718ce97d7a2148e7@50.18.129.125:32323,cfxnode://4c0a46dee4e1d2db9e0e1ce935f41edccfe0602efa7823713d93aea55bb5174ca957fcd27e1aa1b4d8d020565183ebc53674a73eb800ecc741d7aa853ab845eb@18.197.60.158:32323,cfxnode://3ec541c53224053294900568366e2c89851ff83f23aa45c8cafd3eb250cf1202afdf0bb62966e013176861c9165b6871e3cc522011074b20be863a43951af91c@35.178.198.71:32323,cfxnode://f31e7d2fdcffa1b25a6a6c9c1357a6804f8f426caf81ccda16291200055c46affdbfbfebebcca996ea7861631c9a0b11d70f07afeed71efa0a4f12aa8acfb55e@54.255.160.38:32323,cfxnode://49ff58db6b4c5f92c2145e69ea0625134cbe35885f0e5979191ba9c67e4c9374234ed7fbeb65f82d4d197568110a4f100f078bfbac896f391b362bec77be19ea@212.64.63.38:32323,cfxnode://97497107e94ac463f6bad526d74e0058d46154e97cbf758edaf3d360e2f3347ae5946ca337eb0d201df8f625e7ae5bfc32e8394d2ce37bd2dc35fa5a4bcecd01@8.131.69.64:32323,cfxnode://c22ad0736f5cc2cc3b11ce5f43345213c2e44994dfaa5e3b0cebe8bd9c78cc52e1a22949ff5953aea80476f648e42b502172e04629c172f4400a0af4caf97efb@8.131.68.192:32323,cfxnode://04cee414977f68a0c2f0215199dde4ec1c27350e447ea855ce000054336f4ccb1c43f0c5ebe8172ad51c7d7b88ac98c037a85ae949e79734449ac38a23fd1d60@212.64.62.252:32323,cfxnode://f1750b818c5828fc5f22667f4b45d4a39b17a1cf40f71ae8f74b6195485a93bf16892a3785bda36132ebae64b83b91b216eaccb7a02185a01f37c7ad89c513ad@101.132.133.254:32323,cfxnode://72a21ec3d2d7c5545b4a46656eaca6ab4ec3ac85628f665bd205e7c52273d345d1583efface277b967fca963a81fbf8b7a81ae97f0a46234cd5fb34853c95fd2@47.101.39.91:32323,cfxnode://b7aeba1f1b2b3e5dfdc7ac93df4281a440ccbdc89894444e094f15242ffa1578d90f9fd447b899be89a57542616e26a82180bd2bfb3b81f82a4dffdfe180f44e@8.210.110.149:32323,cfxnode://07faaf8be8bff4243b496363fb02bd0a21be97e291febcd9aabb29996de90d0a10065f3383beff09f05cb0bdfaa9655d90550c8abcbf97be0658ce6efd8f9b64@47.254.67.249:32323"

# Set the node type to Full node, Archive node, or Light node.
# Possible values are "full", "archive", or "light".
# The command line parameter `--full`, `--archive`, or `--light` will overwrite this parameter.
#
# node_type = "full"

# Some preset develepment configurations.
# It should not be set in production environment.
#
# For both `test` and `dev` modes, we will
#     * Set initial difficulty to 4
#
# `test` mode is for Conflux testing and debugging, we will
#     * Add latency to peer connections
#     * Skip handshake encryption check
#     * Skip header timestamp verification
#     * Handle NewBlockHash even in catch-up mode
#     * Allow data propagation test
#     * Allow setting genesis accounts and generate tx from secrets
#
# `dev` mode is for users to run a single node that automatically
#     generates blocks with fixed intervals
#     * Open port 12535 for ws rpc if `jsonrpc_ws_port` is not provided.
#     * Open port 12536 for tcp rpc if `jsonrpc_tcp_port` is not provided.
#     * Open port 12537 for http rpc if `jsonrpc_http_port` is not provided.
#     * generate blocks without PoW (either after receiving a transaction or
#       in fixed period, see ``dev_block_interval_ms'')
#     * Skip catch-up mode even there is no peer
#
# mode = ""

# If you want to setup a single node running Conflux for development. You should
# COMMENT the bootnodes setting and you should use the following parameters:
#
# mode = "dev"

# ``dev_block_interval_ms'' controls the mining rate in the dev mode.
#
# If it's not set, blocks will only be generated after receiving a transaction.
# Otherwise, blocks are automatically generated every ``dev_block_interval_ms'' ms.
#
# dev_block_interval_ms = 250

# ----------------- Mining Configuration -----------------

# `mining_author` is the address to receive mining rewards.
# If set, `mining_type` will be "stratum" by default.
# The value is a 40-digit hex string or a valid CIP-37 base32 address.
# By default, the value is not set.
#
# mining_author="cfx:aarc9abycue0hhzgyrr53m6cxedgccrmmyybjgh4xg"

# `mining_type` controls whether the mining process goes through the
# stratum protocol, uses CPU-mining, or disable mining.
# Possible values are "stratum", "cpu", and "disable".
# The default value is "stratum" if `mining_author` is set.
# If the value is set and not "disable", `mining_author` must be set.
#
# mining_type = "stratum"

# Listen address for stratum
#
# stratum_listen_address = "127.0.0.1"

# Port for stratum.
#
# stratum_port = 32525

# Window size for PoW manager
#
# pow_problem_window_size = 1

# Secret key for stratum.
# The value is 64-digit hex string.
# If not set, the RPC subscription will not check the authorization.
#
# stratum_secret = "aaaaaaaaaaaaaaaaaaaaaaaaaaaaaaaaaaaaaaaaaaaaaaaaaaaaaaaaaaaaaaaa"

# -------------- Log-related Configuration -------------

# `log_conf` the path of the log4rs configuration file. The configuration in the file will overwrite the value set by `log_level`.
# By default, the value is not set.
#
log_conf="log.yaml"

# `log_file` is the path of the log file"
# If not set, the log will only be printed to stdout, and not persisted to files.
# By default, the value is not set.
#
# log_file="conflux.log"

# `log_level` is the printed log level.
# The value should be one of "error", "warn", "info", "debug", "trace", "off"
#
# log_level="info"

# -------------- Network Configuration -------------

# `public_address` is the address of this node used for other nodes to connect to.
# If not set, the process will try to find out the public IP with best effort, and use `tcp_port` as public port.
# However, it's HIGHLY RECOMMENDED to set the value manually, especially for machines with IP translated by NAT.
#
# public_address="1.1.1.1"

# `tcp_port` is the TCP port that the process listens for P2P messages. The default is 32323.
#
# tcp_port=32323

# `public_tcp_port` is the public TCP port that other nodes should connect to. It might be different from
# the tcp_port in case the machine is behind a NAT. The default is as same as `tcp_port`.
#
# public_tcp_port=32323

# `udp_port` is the UDP port used for node discovery.
# If not set, it will be the same as `port`.
#
# udp_port=32323

# `jsonrpc_http_threads` is used to control how many threads to process HTTP rpc requests.
#
# jsonrpc_http_threads=1

# `jsonrpc_http_keep_alive` is used to control whether to set KeepAlive for rpc HTTP connections.
#
# jsonrpc_http_keep_alive=false

# `jsonrpc_cors` is used to control the rpc domain validation policies.
# The value should be "none", "all", or a list string split by commas without space.
# If not set, domain validation is disabled.
# By default, the values are not set.
#
# jsonrpc_cors="all"

# The following parameters are the ports for the node to provide rpc service. If not set,
# the node will not start rpc services. By default, the `jsonrpc_local_http_port` is set,
# so as to support the Conflux CLI subcommands. What's provided here is the recommended
# value if you want to start rpc services for other front-end applications.
# Note that to serve transaction-related RPCs, `persist_tx_index` should also be set to `true` or
# the node will only be able to handle very recent transactions.
#
# jsonrpc_ws_port=12535
# jsonrpc_tcp_port=12536
# jsonrpc_http_port=12537
# jsonrpc_local_tcp_port=12538
jsonrpc_local_http_port=12539
# jsonrpc_local_ws_port=12540

# Specify the APIs available through the public JSON-RPC interfaces (HTTP, TCP, WebSocket)
# using a comma-delimited list of API names.
<<<<<<< HEAD
# Possible names are: all, safe, cfx, pos, debug, pubsub, test, trace, pos.
# `safe` only includes `cfx` and `pubsub`.
=======
# Possible names are: all, safe, cfx, debug, pubsub, test, trace, txpool.
# `safe` only includes `cfx` and `pubsub`, `txpool`.
>>>>>>> 191752f2
#
# public_rpc_apis = "safe"

# --------------- Performance-related Network Parameters ----------------------

# Timeout for block-related requests (GetBlock, GetCmpctBlock, GetBlockTxn)
#
# blocks_request_timeout_ms = 20_000

# Time interval to check timeout requests periodically.
#
# check_request_period_ms=5000

# Chunk size for snapshot retrieval
#
# chunk_size_byte = 4194304

# Control whether to demote peers to unstrusted
#
# demote_peer_for_timeout = false

# Maximum network queue size. When reached, the queue will refuse any new data.
# The unit is MB.
#
# egress_queue_capacity = 256

# Minimum queue size for throttling in manner of ratio.
# The unit is MB.
#
# egress_min_throttle = 10

# Maximum queue size for throttling in manner of ratio.
# The unit is MB.
#
# egress_max_throttle = 10

# Time interval to to garbage-collect not block-graph-ready blocks periodically.
#
# expire_block_gc_period_s = 900

# Timeout for header-related requests (GetBlockHeaders)
#
# headers_request_timeout_ms=10_000

# Time interval to broadcast Status as heartbeat periodically
#
# heartbeat_period_interval_ms = 30_000

# Time to maintain transaction digests inflight status.
#
# inflight_pending_tx_index_maintain_timeout_ms = 30_000

# Maximum number of timeout allowed in `timeout_observing_period_s`.
# If the max is reached, the peer will be disconnected.
# `demote_peer_for_timeout` controls if the peer will be demoted in this case.
#
# max_allowed_timeout_in_observing_period = 10

# Maximum number of peers to download state chunks from.
#
# max_download_state_peers = 8

# Maximum number of handshaking sessions at the same time.
#
# max_handshakes = 64

# Maximum number of incoming connections.
#
# max_incoming_peers = 64

# Maximum number of outgoing connections.
#
# max_outgoing_peers = 16

# Maximum number of outgoing connections to archive nodes. 0 represents
# not required to connect to archive nodes. E.g. light node or full node
# need not to connect to archive nodes.
#
# max_outgoing_peers_archive = 0

# Maximum number of inflight requests for each peer.
# If the max is reached, requests will be buffered until inflight requests are responded or timeout.
#
# max_inflight_request_count = 64

# Maximum number of peers to broadcast transaction digests.
#
# max_peers_tx_propagation = 128

# Maximum cached received block size waiting to be processed.
#
# max_unprocessed_block_size_mb = 128

# Minimum number of peers to broadcast transaction digests.
#
# min_peers_tx_propagation = 8

# The time to maintain received transactions to avoid duplicated requests.
#
# received_tx_index_maintain_timeout_ms = 300_000

# Whether to request blocks with public key during catch-up to avoid recovering
# the public keys for transactions.
#
# request_block_with_public = false

# Time interval to broadcast transaction digests periodically.
#
# send_tx_period_ms = 1300

# Timeout for requesting snapshot candidate.
#
# snapshot_candidate_request_timeout_ms = 10_000

# Timeout for requesting snapshot chunks.
#
# snapshot_chunk_request_timeout_ms = 30_000

# Timeout for requesting snapshot manifests.
#
# snapshot_manifest_request_timeout_ms = 30_000

# `throttling_conf` is configuration file in TOML format to throttle RPCs, P2P messages.
# Throttling is enabled only when the parameter specified.
#
# throttling_conf="throttling.toml"

# The time period to observe if a peers has too many timeouts.
#
# timeout_observing_period_s = 600

# Timeout for transaction requests.
#
# transaction_request_timeout_ms = 30_000

# Time to maintain information of sent-out transactions for answering requests.
#
# tx_maintained_for_peer_timeout_ms = 600_000

# --------------- Peer Management Parameters -------------

# Timeout duration for refreshing discovery protocol when there are NOT enough outgoing connections.
#
# discovery_fast_refresh_timeout_ms = 10_000

# Timeout duration for initiating peer connection management.
#
# discovery_housekeeping_timeout_ms = 1_000

# Period between consecutive rounds of the same current discovery process.
#
# discovery_round_timeout_ms = 500

# `enable_discovery` is used to control whether the node will ask its neighbors for new peers
# and whether it will respond to other nodes' discovery requests.
#
# enable_discovery=true

# `netconf_dir` is the directory to store network related persistent data, including `net_key`,
# a list of trusted nodes and a list of untrusted nodes.
#
# By default, it is stored under the directory configured with `conflux_data_dir` with the directory name `net_config`.
# If set, the directory path will not be related to `conflux_data_dir` anymore.
#
# netconf_dir="./blockchain_data/net_config"

# `net_key` is the 256-bit private key to generate a unique node id for this node.
# The value is a 64-digit hex string.
# If not set, the node will try to read from the file "key" under the directory `netconf_dir`.
# If the file is not found, the node will generate a random key.
# By default, the value is not set.
# If a node is restarted, it's suggested to keep the key unchanged.
#
# net_key="aaaaaaaaaaaaaaaaaaaaaaaaaaaaaaaaaaaaaaaaaaaaaaaaaaaaaaaaaaaaaaaa"

# Timeout duration for persisting node table.
#
# node_table_timeout_s = 300

# Connection lifetime threshold for promotion.
#
# node_table_promotion_timeout_s = 259200


# `session_ip_limits` limits the number of TCP connections per IP address or subnet for security consideration.
# Its format is "n1,n2,n3,n4", where n1 is the quota of TCP connections for a single IP address, and n2/n3/n4
# are the quotas for subnet a/b/c. The default value is "1,8,4,2", which means:
#   1) Only 1 TCP connection allowed for a single IP address.
#   2) 8 TCP connections allowd for subnet a, e.g. 192.xxx.xxx.xxx/8
#   3) 4 TCP connections allowd for subnet b, e.g. 192.168.xxx.xxx/16
#   4) 2 TCP connections allowd for subnet c, e.g. 192.169.0.xxx/24
# Note, 0 represents unlimited.
#
# session_ip_limits="1,8,4,2"

# `subnet_quota` limits the number of nodes for a subnet B (e.g. 192.168.xxx.xxx/16) stored in database.
# Nodes in database are used to establish outgoing TCP connections for P2P communications.
# Note, 0 represents unlimited.
#
# subnet_quota=32

# ---------------- Block number index parameters -----------------

# Whether to persist block number indices.
# This only needs to be enabled if you want to use RPCs that take block numbers as an input.
#
# persist_block_number_index = true

# ---------------- Transaction Cache Parameters -----------------

# Whether to persist transaction indices.
# This only needs to be enabled if you want to reliably answer transaction-related RPCs.
#
# persist_tx_index = false

# Time to keep transactions in in-memory transaction cache.
#
# tx_cache_index_maintain_timeout_ms = 300_000

# Maximum number of transactions allowed in the transaction pool.
#
# tx_pool_size = 500_000

# Minimum allowed transaction gas price in the transaction pool.
#
# tx_pool_min_tx_gas_price = 1

# ------------------ Storage Parameters ----------------------

# The number of additional snapshot before the current stable checkpoint that we will maintain.
# If it's 0, all snapshot before stable genesis will be deleted and the states are unavailable.
#
# additional_maintained_snapshot_count = 0

# The additional number of epochs to keep different kinds of data before the current era genesis checkpoint.
# For full/light nodes, the default value is 0, meaning all data before the era checkpoint will be removed.
# For archive nodes, the default behavior is keeping all these data, while setting these parameters manually
# will overwrite the default behavior of corresponding data types and garbage collect them accordingly.
#
# additional_maintained_block_body_epoch_count = 0
# additional_maintained_execution_result_epoch_count = 0
# additional_maintained_reward_epoch_count = 0
# additional_maintained_trace_epoch_count = 0
# additional_maintained_transaction_index_epoch_count = 0

# Time interval to evict old data from in-memory data cache.
#
# block_cache_gc_period_ms = 5_000

# Database type to store block-related data.
# Supported: rocksdb, sqlite.
#
# block_db_type = "rocksdb"

# The root directory of all data (block data, state data, and node database).
#
# conflux_data_dir = "./blockchain_data"

# The directory to store block-related data.
#
# By default, it is stored under the directory configured with `conflux_data_dir` with the directory name `blockchain_db`.
# If set, the directory path will not be related to `conflux_data_dir` anymore.
#
# block_db_dir = "./blockchain_data/blockchain_db"

# Maximum size of cached ledger data (block, receipts, e.t.c.)
# The unit is MB.
#
# ledger_cache_size = 1024

# Rocksdb cache size.
# Only applies if `block_db_type = "rocksdb"`.
#
# rocksdb_cache_size = 128

# Rocksdb compaction file path.
# Only applies if `block_db_type = "rocksdb"`.
# If not set, compaction configuration will be set automatically by rocksdb.
#
# rocksdb_compaction_profile = "./compact_file.conf"

# State storage parameters.
# Refer to the documentation for details.
#
# storage_delta_mpts_cache_recent_lfu_factor=4.0
# storage_delta_mpts_cache_size=20000000
# storage_delta_mpts_cache_start_size=1000000
# storage_delta_mpts_node_map_vec_size=80000000
# storage_delta_mpts_slab_idle_size=200000

# Configure the maximal open MPT count. Open MPTs are maintained as an LRU cache, and we will close the database handle
# for the evicted MPT once its usage finishes. Every MPT contains the data written in 2000 epochs.
# Accessing a state involves opening both its delta MPT and intermediate MPT,
# so setting this to 4 allows to access two states at the same time. A full node always needs one latest state to
# process new epochs, so with the default value we can frequently access one old state (by calling state-related RPCs)
# efficiently without the overhead of opening/closing databases.
#
# Idealy, if the RPC working set involves accessing X state ranges frequently (each range has 2000 epochs),
# this value should be set to 2+2X to avoid thrashing.
# However, increasing the value may increase the system memory usage by opening more database instances at the same
# time, and the memory usage of an MPT is affected by `rocksdb_cache_size`.
#
# storage_max_open_mpt_count = 4

# Configure if we strictly check the tx index before garbage collection.
# Setting it to `false` will improve the performance. But if the value is `false`, it's possible that although the
# epoch where a tx is executed should not be garbage collected, the tx index of this tx is removed because it's packed
# in an already garbage collected epoch.
#
# strict_tx_index_gc = true

# The epoch number where we want to download the state and start re-executing transactions.
# For full nodes, if the value is not set, the parameter will not take effects.
# For archive node, the default value is 0.
#
# sync_state_starting_epoch = 0

# The number of epochs needed between our best_epoch and our neighbours' best_epoch that we want to
# start downloading states during catching up.
#
# sync_state_epoch_gap = 20

# ------------------ Light Node Parameters ----------------------

# Header sync parameters.
# ln_header_request_batch_size = 30
# ln_header_request_timeout_sec = 2
# ln_max_headers_in_flight = 1000

# Epoch sync parameters.
# ln_epoch_request_batch_size = 100
# ln_epoch_request_timeout_sec = 2
# ln_max_parallel_epochs_to_request = 10
# ln_num_epochs_to_request = 200
# ln_num_waiting_headers_threshold = 1000

# -------------------- Trace Parameters -------------------

# Whether to trace EVM execution and records the result in database.
#
# executive_trace = false


# -------------------- Others -------------------

# Time (in milliseconds) after which accounts are re-read from disk.
#
# account_provider_refresh_time_ms = 1000

# Whether to allow execution without deferring if the execution thread is idle.
#
# enable_optimistic_execution = true

# Maximum number of blocks whose timestamp is in the near future is maintained in memory.
#
# future_block_buffer_capacity = 32768

# Maximum number of log entries returned from cfx_getLogs.
# If not set, cfx_getLogs will not limit the number of logs returned.
#
# get_logs_filter_max_limit = 10

# Epoch batch size used in log filtering.
# Larger batch sizes may improve performance but might also prevent consensus from making progress under high RPC load.
#
# get_logs_epoch_batch_size = 32

# The maximal allowed number of epochs between `from_epoch` and `to_epoch` in the filter to call `cfx_getLogs`.
# If not set, there is no limit on the gap.
# By default it is not set.
#
# get_logs_filter_max_epoch_range = 10000

# Maximum number of transactions allowed for peers to send to a catch-up node.
#
# max_trans_count_received_in_catch_up = 60_000

# The chain_id of conflux network
# 1 for testnet
# 1029 for Tethys
#
chain_id = 1029<|MERGE_RESOLUTION|>--- conflicted
+++ resolved
@@ -154,13 +154,8 @@
 
 # Specify the APIs available through the public JSON-RPC interfaces (HTTP, TCP, WebSocket)
 # using a comma-delimited list of API names.
-<<<<<<< HEAD
-# Possible names are: all, safe, cfx, pos, debug, pubsub, test, trace, pos.
-# `safe` only includes `cfx` and `pubsub`.
-=======
-# Possible names are: all, safe, cfx, debug, pubsub, test, trace, txpool.
+# Possible names are: all, safe, cfx, pos, debug, pubsub, test, trace, txpool.
 # `safe` only includes `cfx` and `pubsub`, `txpool`.
->>>>>>> 191752f2
 #
 # public_rpc_apis = "safe"
 
