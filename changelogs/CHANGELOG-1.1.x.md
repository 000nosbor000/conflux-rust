# 1.1.3

## Improvements
- Include `blockHash`, `epochHash`, `epochNumber`, `transaction_hash`, and `transactionPosition` for trace RPCs.
Note that the data format returned by `trace_block` is incompatible with old versions.
- Add new field `offset` in log filters used in `cfx_getLogs`.
  If specified, the response will skip the **last** `offset` logs. 
  For instance, with 10 matching logs (`0..9`) and `offset=0x1, limit=0x5`, the response will contain logs `4..8`.
  Note: Even if you specify `offset`, the corresponding logs still need to be processed by the node,
  so a filter with `offset=10000, limit=10` has about the same performance as a filter with `offset=0, limit=100010`.
<<<<<<< HEAD
- Add a new parameter `subscription_epoch` to the `epochs` pubsub.
  The supported values are `"latest_mined"` (default) and `"latest_state"`.
=======
  
### RPC Improvements
- Add `cfx_getAccountPendingInfo` to get pending transaction info for some account for better investigating pending tx problems.
>>>>>>> 4b415e22

# 1.1.2

## Improvements

### Configuration Improvements
- Change the default node type to `full` node instead of `archive` node. And allow setting the node type in the
  configuration file with the entry `node_type`.
- Add parameters to independently configure the garbage collection time of different kinds of data (like receipts,
  transactions, block traces, state, e.t.c.). Check the `additional_maintained_*` entries in `run/tethys.toml`.
- If `block_db_dir` or `netconf_dir` is not set, put the default directory in the one configured with `conflux_data_dir`.
  The old behavior is to be put in the hard-coded `./blockchain_data`.
- Add a parameter `public_rpc_apis` to control the publicly available RPC interface sets. 
  The access to `test` and `debug` RPCs is no longer related to `mode`.
- Remove the parameter `enable_tracing` because it has been included in the new `public_rpc_apis`.

### RPC Improvements
- Add new local RPC `cfx_getEpochReceipts` to allow querying receipts based on an epoch number.
- Add new trace RPC `trace_filter` to allow querying traces based on epochs/types/offset.
- Add new trace RPC `trace_transaction`.
- Use hex encoding for the returned bytes in trace-related RPCs.
- Add new fields `latestCheckpoint`, `latestConfirmed`, and `latestState` in `cfx_getStatus`.
- Improve some RPC error reporting.
  
### Performance Optimization
- Reduce the memory usage for maintaining more snapshots with the configuration `additional_maintained_snapshot_count`.
  
## Bug Fixes
- Fix a possible OOM error when a full node is catching up.
- Fix a possible OOM error in transaction pool when an archive node is catching up.
- Return correct `block_number` in `cfx_getStatus`.
- Fix a bug that makes the configuration `mining_author` require extra quotes to use a CIP-37 base32 address.
- Fix a bug that the block traces may be incorrect if the pivot chain switches frequently.

# 1.1.1

## Incompatible Changes
- CIP-37: Conflux to shift to base32 address format. The hex address format similar to Ethereum is deprecated in rpc interactions to full node.

## Improvements

- Reduce delay in logs pub-sub; now we send logs immediately after they become available.
- Implement Execution Trace functionality. It includes detailed call/create/return/internal_transfer events being triggered by a transfer. Inspecting the trace information will enable the applications like conflux-scan to be able to track all transfers of CFX accurately. 
- Support CIP-37 address format in `mining_author` configuration.
- Include `networkId` in `cfx_getStatus` response.
- Include `address` in `RpcAccount`.
- New RPC `cfx_getSupplyinfo` to get the total CFX supply and the circulating CFX supply.

# 1.1.0

## Incompatible changes

- CIP-38: Reduce the block base reward to 2 CFX from the epoch number 3,615,000.
- CIP-39: Blocks from the height 3,615,000 (included) are required to set the first element of their `custom` field in the header to `[1]`.

## Improvements
- Return the `custom` field in the block header for related RPCs (`cfx_getBlockByHash`, `cfx_getBlockByHashWithPivotAssumption`, `cfx_getBlockByEpochNumber`).<|MERGE_RESOLUTION|>--- conflicted
+++ resolved
@@ -1,21 +1,18 @@
 # 1.1.3
 
 ## Improvements
+
+### RPC Improvements
 - Include `blockHash`, `epochHash`, `epochNumber`, `transaction_hash`, and `transactionPosition` for trace RPCs.
 Note that the data format returned by `trace_block` is incompatible with old versions.
 - Add new field `offset` in log filters used in `cfx_getLogs`.
-  If specified, the response will skip the **last** `offset` logs. 
+  If specified, the response will skip the **last** `offset` logs.
   For instance, with 10 matching logs (`0..9`) and `offset=0x1, limit=0x5`, the response will contain logs `4..8`.
   Note: Even if you specify `offset`, the corresponding logs still need to be processed by the node,
   so a filter with `offset=10000, limit=10` has about the same performance as a filter with `offset=0, limit=100010`.
-<<<<<<< HEAD
 - Add a new parameter `subscription_epoch` to the `epochs` pubsub.
   The supported values are `"latest_mined"` (default) and `"latest_state"`.
-=======
-  
-### RPC Improvements
 - Add `cfx_getAccountPendingInfo` to get pending transaction info for some account for better investigating pending tx problems.
->>>>>>> 4b415e22
 
 # 1.1.2
 
