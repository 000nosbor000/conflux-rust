--- conflicted
+++ resolved
@@ -25,12 +25,6 @@
 #[cfg(test)]
 mod tests;
 
-<<<<<<< HEAD
-/// Used in Genesis author to indicate testnet version
-/// Increase by one for every test net reset
-const TESTNET_VERSION: &str = "1000000000000000000000000000000000000052";
-=======
 /// Used in Genesis author to indicate test-net/main-net version.
 /// Increased for every test-net/main-net release with reset.
-const GENESIS_VERSION: &str = "0000000000000000000000000000000000000020";
->>>>>>> 160e87da
+const GENESIS_VERSION: &str = "1000000000000000000000000000000000000052";