--- conflicted
+++ resolved
@@ -131,14 +131,9 @@
 
 fn setup_chunk_executor(db: DbReaderWriter) -> Box<dyn ChunkExecutor> {
     Box::new(Executor::<FakeVM>::new(
-<<<<<<< HEAD
         Arc::new(CachedDiemDB::new(db)),
         Arc::new(FakePowHandler {}),
-=======
-        db,
-        Arc::new(FakePowHandler {}),
         Arc::new(FakeLedgerBlockDB {}),
->>>>>>> bbfdbacf
     ))
 }
 
