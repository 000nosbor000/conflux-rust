// Copyright 2019 Conflux Foundation. All rights reserved.
// Conflux is free software and distributed under GNU General Public License.
// See http://www.gnu.org/licenses/

use std::{collections::BTreeMap, convert::TryInto, path::PathBuf, sync::Arc};

use lazy_static::*;
use parking_lot::RwLock;
use rand::Rng;

use cfx_addr::{cfx_addr_decode, Network};
use cfx_internal_common::{
    ChainIdParams, ChainIdParamsInner, ChainIdParamsOneChainInner,
};
use cfx_parameters::block::DEFAULT_TARGET_BLOCK_GAS_LIMIT;
use cfx_storage::{
    defaults::DEFAULT_DEBUG_SNAPSHOT_CHECKER_THREADS, storage_dir,
    ConsensusParam, ProvideExtraSnapshotSyncConfig, StorageConfiguration,
};
use cfx_types::{Address, AllChainID, H256, U256};
use cfxcore::{
    block_data_manager::{DataManagerConfiguration, DbType},
    block_parameters::*,
    cache_config::{
        DEFAULT_INVALID_BLOCK_HASH_CACHE_SIZE_IN_COUNT,
        DEFAULT_LEDGER_CACHE_SIZE,
        DEFAULT_TARGET_DIFFICULTIES_CACHE_SIZE_IN_COUNT,
    },
    consensus::{
        consensus_inner::consensus_executor::ConsensusExecutionConfiguration,
        pos_handler::PosVerifier, ConsensusConfig, ConsensusInnerConfig,
    },
    consensus_internal_parameters::*,
    consensus_parameters::*,
    light_protocol::LightNodeConfiguration,
    machine::Machine,
    spec::CommonParams,
    sync::{ProtocolConfiguration, StateSyncConfiguration, SyncGraphConfig},
    sync_parameters::*,
    transaction_pool::TxPoolConfig,
    NodeType,
};
use diem_types::term_state::{
    pos_state_config::PosStateConfig, IN_QUEUE_LOCKED_VIEWS,
    OUT_QUEUE_LOCKED_VIEWS, ROUND_PER_TERM, TERM_ELECTED_SIZE, TERM_MAX_SIZE,
};
use metrics::MetricsConfiguration;
use network::DiscoveryConfiguration;
use primitives::{block::BlockHeight, BlockNumber};
use txgen::TransactionGeneratorConfig;

use crate::rpc::{
    impls::RpcImplConfiguration, rpc_apis::ApiSet, HttpConfiguration,
    TcpConfiguration, WsConfiguration,
};

lazy_static! {
    pub static ref CHAIN_ID: RwLock<Option<ChainIdParams>> = Default::default();
}
const BLOCK_DB_DIR_NAME: &str = "blockchain_db";
const NET_CONFIG_DB_DIR_NAME: &str = "net_config";

// usage:
// ```
// build_config! {
//     {
//         (name, (type), default_value)
//         ...
//     }
//     {
//         (name, (type), default_value, converter)
//     }
// }
// ```
// `converter` is a function used to convert a provided String to `Result<type,
// String>`. For each entry, field `name` of type `type` will be created in
// `RawConfiguration`, and it will be assigned to the value passed through
// commandline argument or configuration file. Commandline argument will
// override the configuration file if the parameter is given in both.
build_config! {
    {
        // Configs are grouped by section. Within one section configs should
        // be kept in alphabetical order for the sake of indexing and maintenance.
        //
        // Some preset configurations.
        //
        // For both `test` and `dev` modes, we will
        //     * Set initial difficulty to 4
        //     * Allow calling test and debug rpc from public port
        //
        // `test` mode is for Conflux testing and debugging, we will
        //     * Add latency to peer connections
        //     * Skip handshake encryption check
        //     * Skip header timestamp verification
        //     * Handle NewBlockHash even in catch-up mode
        //     * Allow data propagation test
        //     * Allow setting genesis accounts and generate tx from secrets
        //
        // `dev` mode is for users to run a single node that automatically
        //     generates blocks with fixed intervals
        //     * You are expected to also set `jsonrpc_ws_port`, `jsonrpc_tcp_port`,
        //       and `jsonrpc_http_port` if you want RPC functionalities.
        //     * generate blocks automatically without PoW.
        //     * Skip catch-up mode even there is no peer
        //
        (mode, (Option<String>), None)
        // Development related section.
        (debug_invalid_state_root, (bool), false)
        (debug_invalid_state_root_epoch, (Option<String>), None)
        (debug_dump_dir_invalid_state_root, (String), "./storage_db/debug_dump_invalid_state_root/".to_string())
        // Controls block generation speed.
        // Only effective in `dev` mode
        (dev_block_interval_ms, (Option<u64>), None)
        (enable_state_expose, (bool), false)
        (generate_tx, (bool), false)
        (generate_tx_period_us, (Option<u64>), Some(100_000))
        (log_conf, (Option<String>), None)
        (log_file, (Option<String>), None)
        (max_block_size_in_bytes, (usize), MAX_BLOCK_SIZE_IN_BYTES)
        (evm_transaction_block_ratio,(u64),EVM_TRANSACTION_BLOCK_RATIO)
        (evm_transaction_gas_ratio,(u64),EVM_TRANSACTION_GAS_RATIO)
        (metrics_enabled, (bool), false)
        (metrics_influxdb_host, (Option<String>), None)
        (metrics_influxdb_db, (String), "conflux".into())
        (metrics_influxdb_username, (Option<String>), None)
        (metrics_influxdb_password, (Option<String>), None)
        (metrics_influxdb_node, (Option<String>), None)
        (metrics_output_file, (Option<String>), None)
        (metrics_report_interval_ms, (u64), 3_000)
        (rocksdb_disable_wal, (bool), false)
        (txgen_account_count, (usize), 10)

        // Genesis section.
        (adaptive_weight_beta, (u64), ADAPTIVE_WEIGHT_DEFAULT_BETA)
        (anticone_penalty_ratio, (u64), ANTICONE_PENALTY_RATIO)
        (chain_id, (Option<u32>), None)
        (evm_chain_id, (Option<u32>), None)
        (execute_genesis, (bool), true)
        (default_transition_time, (Option<u64>), None)
        // Snapshot Epoch Count is a consensus parameter. This flag overrides
        // the parameter, which only take effect in `dev` mode.
        (dev_snapshot_epoch_count, (u32), SNAPSHOT_EPOCHS_CAPACITY)
        (era_epoch_count, (u64), ERA_DEFAULT_EPOCH_COUNT)
        (heavy_block_difficulty_ratio, (u64), HEAVY_BLOCK_DEFAULT_DIFFICULTY_RATIO)
        (genesis_accounts, (Option<String>), None)
        (genesis_secrets, (Option<String>), None)
        (initial_difficulty, (Option<u64>), None)
        (tanzanite_transition_height, (u64), TANZANITE_HEIGHT)
<<<<<<< HEAD
        (unnamed_21autumn_transition_number, (Option<u64>), Some(68845000))
        (unnamed_21autumn_transition_height, (Option<u64>), Some(55095000))
        (unnamed_21autumn_cip43_init_end, (Option<u64>), Some(69245000))
=======
        (unnamed_21autumn_transition_number, (Option<u64>), None)
        (unnamed_21autumn_transition_height, (Option<u64>), None)
        (unnamed_21autumn_cip43_init_end, (Option<u64>), None)
        (cip78_patch_transition_number,(Option<u64>),None)
>>>>>>> b4234299
        (referee_bound, (usize), REFEREE_DEFAULT_BOUND)
        (timer_chain_beta, (u64), TIMER_CHAIN_DEFAULT_BETA)
        (timer_chain_block_difficulty_ratio, (u64), TIMER_CHAIN_BLOCK_DEFAULT_DIFFICULTY_RATIO)
        // FIXME: this is part of spec.
        (transaction_epoch_bound, (u64), TRANSACTION_DEFAULT_EPOCH_BOUND)

        // Mining section.
        (mining_author, (Option<String>), None)
        (mining_type, (Option<String>), None)
        (stratum_listen_address, (String), "127.0.0.1".into())
        (stratum_port, (u16), 32525)
        (stratum_secret, (Option<String>), None)
        (use_octopus_in_test_mode, (bool), false)
        (pow_problem_window_size, (usize), 1)

        // Network section.
        (jsonrpc_local_tcp_port, (Option<u16>), None)
        (jsonrpc_local_http_port, (Option<u16>), None)
        (jsonrpc_local_ws_port, (Option<u16>), None)
        (jsonrpc_ws_port, (Option<u16>), None)
        (jsonrpc_tcp_port, (Option<u16>), None)
        (jsonrpc_http_port, (Option<u16>), None)
        (jsonrpc_http_threads, (Option<usize>), None)
        (jsonrpc_cors, (Option<String>), None)
        (jsonrpc_http_keep_alive, (bool), false)
        (jsonrpc_ws_max_payload_bytes, (usize), 30 * 1024 * 1024)
        // The network_id, if unset, defaults to the chain_id.
        // Only override the network_id for local experiments,
        // when user would like to keep the existing blockchain data
        // but disconnect from the public network.
        (network_id, (Option<u64>), None)
        (tcp_port, (u16), 32323)
        (public_tcp_port, (Option<u16>), None)
        (public_address, (Option<String>), None)
        (udp_port, (Option<u16>), Some(32323))

        // Network parameters section.
        (blocks_request_timeout_ms, (u64), 20_000)
        (check_request_period_ms, (u64), 1_000)
        (chunk_size_byte, (u64), DEFAULT_CHUNK_SIZE)
        (demote_peer_for_timeout, (bool), false)
        (dev_allow_phase_change_without_peer, (bool), false)
        (egress_queue_capacity, (usize), 256)
        (egress_min_throttle, (usize), 10)
        (egress_max_throttle, (usize), 64)
        (expire_block_gc_period_s, (u64), 900)
        (headers_request_timeout_ms, (u64), 10_000)
        (heartbeat_period_interval_ms, (u64), 30_000)
        (heartbeat_timeout_ms, (u64), 180_000)
        (inflight_pending_tx_index_maintain_timeout_ms, (u64), 30_000)
        (max_allowed_timeout_in_observing_period, (u64), 10)
        (max_chunk_number_in_manifest, (usize), 500)
        (max_downloading_chunks, (usize), 8)
        (max_handshakes, (usize), 64)
        (max_incoming_peers, (usize), 48)
        (max_inflight_request_count, (u64), 64)
        (max_outgoing_peers, (usize), 8)
        (max_outgoing_peers_archive, (Option<usize>), None)
        (max_peers_tx_propagation, (usize), 128)
        (max_unprocessed_block_size_mb, (usize), (128))
        (min_peers_tx_propagation, (usize), 8)
        (received_tx_index_maintain_timeout_ms, (u64), 300_000)
        (request_block_with_public, (bool), false)
        (send_tx_period_ms, (u64), 1300)
        (snapshot_candidate_request_timeout_ms, (u64), 10_000)
        (snapshot_chunk_request_timeout_ms, (u64), 30_000)
        (snapshot_manifest_request_timeout_ms, (u64), 30_000)
        (sync_expire_block_timeout_s, (u64), 7200)
        (throttling_conf, (Option<String>), None)
        (timeout_observing_period_s, (u64), 600)
        (transaction_request_timeout_ms, (u64), 30_000)
        (tx_maintained_for_peer_timeout_ms, (u64), 600_000)

        // Peer management section.
        (bootnodes, (Option<String>), None)
        (discovery_discover_node_count, (u32), 16)
        (discovery_expire_time_s, (u64), 20)
        (discovery_fast_refresh_timeout_ms, (u64), 10_000)
        (discovery_find_node_timeout_ms, (u64), 2_000)
        (discovery_housekeeping_timeout_ms, (u64), 1_000)
        (discovery_max_nodes_ping, (usize), 32)
        (discovery_ping_timeout_ms, (u64), 2_000)
        (discovery_round_timeout_ms, (u64), 500)
        (discovery_throttling_interval_ms, (u64), 1_000)
        (discovery_throttling_limit_ping, (usize), 20)
        (discovery_throttling_limit_find_nodes, (usize), 10)
        (enable_discovery, (bool), true)
        (netconf_dir, (Option<String>), None)
        (net_key, (Option<String>), None)
        (node_table_timeout_s, (u64), 300)
        (node_table_promotion_timeout_s, (u64), 3 * 24 * 3600)
        (session_ip_limits, (String), "1,8,4,2".into())
        (subnet_quota, (usize), 128)

        // Transaction cache/transaction pool section.
        (tx_cache_index_maintain_timeout_ms, (u64), 300_000)
        (tx_pool_size, (usize), 200_000)
        (tx_pool_min_tx_gas_price, (u64), 1)
        (tx_weight_scaling, (u64), 1)
        (tx_weight_exp, (u8), 1)

        // Storage Section.
        (additional_maintained_snapshot_count, (u32), 1)
        // `None` for `additional_maintained*` means the data is never garbage collected.
        (additional_maintained_block_body_epoch_count, (Option<usize>), None)
        (additional_maintained_execution_result_epoch_count, (Option<usize>), None)
        (additional_maintained_reward_epoch_count, (Option<usize>), None)
        (additional_maintained_trace_epoch_count, (Option<usize>), None)
        (additional_maintained_transaction_index_epoch_count, (Option<usize>), None)
        (block_cache_gc_period_ms, (u64), 5_000)
        (block_db_dir, (Option<String>), None)
        (block_db_type, (String), "rocksdb".to_string())
        (checkpoint_gc_time_in_era_count, (f64), 0.5)
        // The conflux data dir, if unspecified, is the workdir where conflux is started.
        (conflux_data_dir, (String), "./blockchain_data".to_string())
        (ledger_cache_size, (usize), DEFAULT_LEDGER_CACHE_SIZE)
        (invalid_block_hash_cache_size_in_count, (usize), DEFAULT_INVALID_BLOCK_HASH_CACHE_SIZE_IN_COUNT)
        (rocksdb_cache_size, (Option<usize>), Some(128))
        (rocksdb_compaction_profile, (Option<String>), None)
        (storage_delta_mpts_cache_recent_lfu_factor, (f64), cfx_storage::defaults::DEFAULT_DELTA_MPTS_CACHE_RECENT_LFU_FACTOR)
        (storage_delta_mpts_cache_size, (u32), cfx_storage::defaults::DEFAULT_DELTA_MPTS_CACHE_SIZE)
        (storage_delta_mpts_cache_start_size, (u32), cfx_storage::defaults::DEFAULT_DELTA_MPTS_CACHE_START_SIZE)
        (storage_delta_mpts_node_map_vec_size, (u32), cfx_storage::defaults::MAX_CACHED_TRIE_NODES_R_LFU_COUNTER)
        (storage_delta_mpts_slab_idle_size, (u32), cfx_storage::defaults::DEFAULT_DELTA_MPTS_SLAB_IDLE_SIZE)
        (storage_max_open_snapshots, (u16), cfx_storage::defaults::DEFAULT_MAX_OPEN_SNAPSHOTS)
        (storage_max_open_mpt_count, (u32), cfx_storage::defaults::DEFAULT_MAX_OPEN_MPT)
        (strict_tx_index_gc, (bool), true)
        (sync_state_starting_epoch, (Option<u64>), None)
        (sync_state_epoch_gap, (Option<u64>), None)
        (target_difficulties_cache_size_in_count, (usize), DEFAULT_TARGET_DIFFICULTIES_CACHE_SIZE_IN_COUNT)

        // General/Unclassified section.
        (account_provider_refresh_time_ms, (u64), 1000)
        (check_phase_change_period_ms, (u64), 1000)
        (enable_optimistic_execution, (bool), true)
        (future_block_buffer_capacity, (usize), 32768)
        (get_logs_filter_max_limit, (Option<usize>), None)
        (get_logs_filter_max_epoch_range, (Option<u64>), None)
        (get_logs_epoch_batch_size, (usize), 32)
        (max_trans_count_received_in_catch_up, (u64), 60_000)
        (persist_tx_index, (bool), false)
        (persist_block_number_index, (bool), true)
        (print_memory_usage_period_s, (Option<u64>), None)
        (target_block_gas_limit, (u64), DEFAULT_TARGET_BLOCK_GAS_LIMIT)
        (executive_trace, (bool), false)
        (check_status_genesis, (bool), true)
        (packing_gas_limit_block_count, (u64), 10)

        // TreeGraph Section.
        (is_consortium, (bool), false)
        (pos_config_path, (Option<String>), Some("./pos_config/pos_config.yaml".to_string()))
        (pos_genesis_pivot_decision, (Option<H256>), None)
        (vrf_proposal_threshold, (U256), U256::from_str("1111111111111100000000000000000000000000000000000000000000000000").unwrap())
        // Deferred epoch count before a confirmed epoch.
        (pos_pivot_decision_defer_epoch_count, (u64), 50)
        (pos_reference_enable_height, (u64), 55665000)
        (pos_initial_nodes_path, (String), "./pos_config/initial_nodes.json".to_string())
        (pos_private_key_path, (String), "./pos_config/pos_key".to_string())
        (pos_round_per_term, (u64), ROUND_PER_TERM)
        (pos_term_max_size, (usize), TERM_MAX_SIZE)
        (pos_term_elected_size, (usize), TERM_ELECTED_SIZE)
        (pos_in_queue_locked_views, (u64), IN_QUEUE_LOCKED_VIEWS)
        (pos_out_queue_locked_views, (u64), OUT_QUEUE_LOCKED_VIEWS)
        (dev_pos_private_key_encryption_password, (Option<String>), None)

        // Light node section
        (ln_epoch_request_batch_size, (Option<usize>), None)
        (ln_epoch_request_timeout_sec, (Option<u64>), None)
        (ln_header_request_batch_size, (Option<usize>), None)
        (ln_header_request_timeout_sec, (Option<u64>), None)
        (ln_max_headers_in_flight, (Option<usize>), None)
        (ln_max_parallel_epochs_to_request, (Option<usize>), None)
        (ln_num_epochs_to_request, (Option<usize>), None)
        (ln_num_waiting_headers_threshold, (Option<usize>), None)
    }
    {
        // Development related section.
        (
            log_level, (LevelFilter), LevelFilter::Info, |l| {
                match l {
                    "off" => Ok(LevelFilter::Off),
                    "error" => Ok(LevelFilter::Error),
                    "warn" => Ok(LevelFilter::Warn),
                    "info" => Ok(LevelFilter::Info),
                    "debug" => Ok(LevelFilter::Debug),
                    "trace" => Ok(LevelFilter::Trace),
                    _ => Err("Invalid log_level".to_owned()),
                }
            }
        )

        // Genesis Section
        // chain_id_params describes a complex setup where chain id can change over epochs.
        // Usually this is needed to describe forks. This config overrides chain_id.
        (chain_id_params, (Option<ChainIdParamsOneChainInner>), None,
            ChainIdParamsOneChainInner::parse_config_str)

        // Storage section.
        (provide_more_snapshot_for_sync,
            (Vec<ProvideExtraSnapshotSyncConfig>),
            vec![ProvideExtraSnapshotSyncConfig::StableCheckpoint],
            ProvideExtraSnapshotSyncConfig::parse_config_list)
        (node_type, (Option<NodeType>), None, NodeType::from_str)
        (public_rpc_apis, (ApiSet), ApiSet::Safe, ApiSet::from_str)
    }
}

pub struct Configuration {
    pub raw_conf: RawConfiguration,
}

impl Default for Configuration {
    fn default() -> Self {
        Configuration {
            raw_conf: Default::default(),
        }
    }
}

impl Configuration {
    pub fn parse(matches: &clap::ArgMatches) -> Result<Configuration, String> {
        let mut config = Configuration::default();
        config.raw_conf = RawConfiguration::parse(matches)?;

        if matches.is_present("archive") {
            config.raw_conf.node_type = Some(NodeType::Archive);
        } else if matches.is_present("full") {
            config.raw_conf.node_type = Some(NodeType::Full);
        } else if matches.is_present("light") {
            config.raw_conf.node_type = Some(NodeType::Light);
        }

        Ok(config)
    }

    fn network_id(&self) -> u64 {
        match self.raw_conf.network_id {
            Some(x) => x,
            // If undefined, the network id is set to the native space chain_id
            // at genesis.
            None => {
                self.chain_id_params()
                    .read()
                    .get_chain_id(/* epoch_number = */ 0)
                    .in_native_space() as u64
            }
        }
    }

    pub fn net_config(&self) -> Result<NetworkConfiguration, String> {
        let mut network_config = NetworkConfiguration::new_with_port(
            self.network_id(),
            self.raw_conf.tcp_port,
            self.discovery_protocol(),
        );

        network_config.is_consortium = self.raw_conf.is_consortium;
        network_config.discovery_enabled = self.raw_conf.enable_discovery;
        network_config.boot_nodes = to_bootnodes(&self.raw_conf.bootnodes)
            .map_err(|e| format!("failed to parse bootnodes: {}", e))?;
        network_config.config_path = Some(match &self.raw_conf.netconf_dir {
            Some(dir) => dir.clone(),
            None => Path::new(&self.raw_conf.conflux_data_dir)
                .join(NET_CONFIG_DB_DIR_NAME)
                .into_os_string()
                .into_string()
                .unwrap(),
        });
        network_config.use_secret =
            self.raw_conf.net_key.as_ref().map(|sec_str| {
                parse_hex_string(sec_str)
                    .expect("net_key is not a valid secret string")
            });
        if let Some(addr) = self.raw_conf.public_address.clone() {
            let addr_ip = if let Some(idx) = addr.find(":") {
                warn!("Public address configuration should not contain port! (val = {}). Content after ':' is ignored.", &addr);
                (&addr[0..idx]).to_string()
            } else {
                addr
            };
            let addr_with_port = match self.raw_conf.public_tcp_port {
                Some(port) => addr_ip + ":" + &port.to_string(),
                None => addr_ip + ":" + &self.raw_conf.tcp_port.to_string(),
            };
            network_config.public_address =
                match addr_with_port.to_socket_addrs().map(|mut i| i.next()) {
                    Ok(sock_addr) => sock_addr,
                    Err(_e) => {
                        warn!("public_address in config is invalid");
                        None
                    }
                };
        }
        network_config.node_table_timeout =
            Duration::from_secs(self.raw_conf.node_table_timeout_s);
        network_config.connection_lifetime_for_promotion =
            Duration::from_secs(self.raw_conf.node_table_promotion_timeout_s);
        network_config.test_mode = self.is_test_mode();
        network_config.subnet_quota = self.raw_conf.subnet_quota;
        network_config.session_ip_limit_config =
            self.raw_conf.session_ip_limits.clone().try_into().map_err(
                |e| format!("failed to parse session ip limit config: {}", e),
            )?;
        network_config.fast_discovery_refresh_timeout = Duration::from_millis(
            self.raw_conf.discovery_fast_refresh_timeout_ms,
        );
        network_config.discovery_round_timeout =
            Duration::from_millis(self.raw_conf.discovery_round_timeout_ms);
        network_config.housekeeping_timeout = Duration::from_millis(
            self.raw_conf.discovery_housekeeping_timeout_ms,
        );
        network_config.max_handshakes = self.raw_conf.max_handshakes;
        network_config.max_incoming_peers = self.raw_conf.max_incoming_peers;
        network_config.max_outgoing_peers = self.raw_conf.max_outgoing_peers;
        network_config.max_outgoing_peers_archive =
            self.raw_conf.max_outgoing_peers_archive.unwrap_or(0);
        Ok(network_config)
    }

    pub fn cache_config(&self) -> CacheConfig {
        let mut cache_config = CacheConfig::default();
        cache_config.ledger = self.raw_conf.ledger_cache_size;
        cache_config.invalid_block_hashes_cache_size_in_count =
            self.raw_conf.invalid_block_hash_cache_size_in_count;
        cache_config.target_difficulties_cache_size_in_count =
            self.raw_conf.target_difficulties_cache_size_in_count;
        cache_config
    }

    pub fn db_config(&self) -> (PathBuf, DatabaseConfig) {
        let db_dir: PathBuf = match &self.raw_conf.block_db_dir {
            Some(dir) => dir.into(),
            None => Path::new(&self.raw_conf.conflux_data_dir)
                .join(BLOCK_DB_DIR_NAME),
        };
        if let Err(e) = fs::create_dir_all(&db_dir) {
            panic!("Error creating database directory: {:?}", e);
        }

        let compact_profile =
            match self.raw_conf.rocksdb_compaction_profile.as_ref() {
                Some(p) => db::DatabaseCompactionProfile::from_str(p).unwrap(),
                None => db::DatabaseCompactionProfile::default(),
            };
        let db_config = db::db_config(
            &db_dir,
            self.raw_conf.rocksdb_cache_size.clone(),
            compact_profile,
            NUM_COLUMNS.clone(),
            self.raw_conf.rocksdb_disable_wal,
        );
        (db_dir, db_config)
    }

    pub fn chain_id_params(&self) -> ChainIdParams {
        if CHAIN_ID.read().is_none() {
            let mut to_init = CHAIN_ID.write();
            if to_init.is_none() {
                if let Some(_chain_id_params) = &self.raw_conf.chain_id_params {
                    unreachable!("Upgradable ChainId is not ready.")
                // *to_init = Some(ChainIdParamsInner::new_from_inner(
                //     chain_id_params,
                // ))
                } else {
                    let chain_id = self
                        .raw_conf
                        .chain_id
                        .unwrap_or_else(|| rand::thread_rng().gen());
                    let evm_chain_id =
                        self.raw_conf.evm_chain_id.unwrap_or(chain_id);
                    *to_init = Some(ChainIdParamsInner::new_simple(
                        AllChainID::new(chain_id, evm_chain_id),
                    ));
                }
            }
        }
        CHAIN_ID.read().as_ref().unwrap().clone()
    }

    pub fn consensus_config(&self) -> ConsensusConfig {
        let enable_optimistic_execution = if DEFERRED_STATE_EPOCH_COUNT <= 1 {
            false
        } else {
            self.raw_conf.enable_optimistic_execution
        };
        let mut conf = ConsensusConfig {
            chain_id: self.chain_id_params(),
            inner_conf: ConsensusInnerConfig {
                adaptive_weight_beta: self.raw_conf.adaptive_weight_beta,
                heavy_block_difficulty_ratio: self
                    .raw_conf
                    .heavy_block_difficulty_ratio,
                timer_chain_block_difficulty_ratio: self
                    .raw_conf
                    .timer_chain_block_difficulty_ratio,
                timer_chain_beta: self.raw_conf.timer_chain_beta,
                era_epoch_count: self.raw_conf.era_epoch_count,
                enable_optimistic_execution,
                enable_state_expose: self.raw_conf.enable_state_expose,
                pos_pivot_decision_defer_epoch_count: self.raw_conf.pos_pivot_decision_defer_epoch_count,
                debug_dump_dir_invalid_state_root: if self
                    .raw_conf
                    .debug_invalid_state_root
                {
                    Some(
                        self.raw_conf.debug_dump_dir_invalid_state_root.clone(),
                    )
                } else {
                    None
                },

                debug_invalid_state_root_epoch: match &self
                    .raw_conf
                    .debug_invalid_state_root_epoch
                {
                    Some(epoch_hex) => {
                        Some(H256::from_str(&epoch_hex).expect("debug_invalid_state_root_epoch byte length is incorrect."))
                    }
                    None => None,
                },
            },
            bench_mode: false,
            transaction_epoch_bound: self.raw_conf.transaction_epoch_bound,
            referee_bound: self.raw_conf.referee_bound,
            get_logs_epoch_batch_size: self.raw_conf.get_logs_epoch_batch_size,
            get_logs_filter_max_epoch_range: self.raw_conf.get_logs_filter_max_epoch_range,
            sync_state_starting_epoch: self.raw_conf.sync_state_starting_epoch,
            sync_state_epoch_gap: self.raw_conf.sync_state_epoch_gap,
        };
        match self.raw_conf.node_type {
            Some(NodeType::Archive) => {
                if conf.sync_state_starting_epoch.is_none() {
                    conf.sync_state_starting_epoch = Some(0);
                }
            }
            _ => {
                if conf.sync_state_epoch_gap.is_none() {
                    conf.sync_state_epoch_gap =
                        Some(CATCH_UP_EPOCH_LAG_THRESHOLD);
                }
            }
        }
        conf
    }

    pub fn pow_config(&self) -> ProofOfWorkConfig {
        let stratum_secret =
            self.raw_conf.stratum_secret.as_ref().map(|hex_str| {
                parse_hex_string(hex_str)
                    .expect("Stratum secret should be 64-digit hex string")
            });

        ProofOfWorkConfig::new(
            self.is_test_or_dev_mode(),
            self.raw_conf.use_octopus_in_test_mode,
            self.raw_conf.mining_type.as_ref().map_or_else(
                || {
                    // Enable stratum implicitly if `mining_author` is set.
                    if self.raw_conf.mining_author.is_some() {
                        "stratum"
                    } else {
                        "disable"
                    }
                },
                |s| s.as_str(),
            ),
            self.raw_conf.initial_difficulty,
            self.raw_conf.stratum_listen_address.clone(),
            self.raw_conf.stratum_port,
            stratum_secret,
            self.raw_conf.pow_problem_window_size,
            self.common_params().transition_heights.cip86,
        )
    }

    pub fn verification_config(
        &self, machine: Arc<Machine>, pos_verifier: Arc<PosVerifier>,
    ) -> VerificationConfig {
        VerificationConfig::new(
            self.is_test_mode(),
            self.raw_conf.referee_bound,
            self.raw_conf.max_block_size_in_bytes,
            self.raw_conf.transaction_epoch_bound,
            machine,
            pos_verifier,
        )
    }

    pub fn tx_gen_config(&self) -> Option<TransactionGeneratorConfig> {
        if self.is_test_or_dev_mode() &&
            // FIXME: this is not a good condition to check.
            self.raw_conf.genesis_secrets.is_some()
        {
            Some(TransactionGeneratorConfig::new(
                self.raw_conf.generate_tx,
                self.raw_conf.generate_tx_period_us.expect("has default"),
                self.raw_conf.txgen_account_count,
            ))
        } else {
            None
        }
    }

    pub fn storage_config(&self) -> StorageConfiguration {
        let conflux_data_path = Path::new(&self.raw_conf.conflux_data_dir);
        StorageConfiguration {
            additional_maintained_snapshot_count: self
                .raw_conf
                .additional_maintained_snapshot_count,
            consensus_param: ConsensusParam {
                snapshot_epoch_count: if self.is_test_mode() {
                    self.raw_conf.dev_snapshot_epoch_count
                } else {
                    SNAPSHOT_EPOCHS_CAPACITY
                },
            },
            debug_snapshot_checker_threads:
                DEFAULT_DEBUG_SNAPSHOT_CHECKER_THREADS,
            delta_mpts_cache_recent_lfu_factor: self
                .raw_conf
                .storage_delta_mpts_cache_recent_lfu_factor,
            delta_mpts_cache_size: self.raw_conf.storage_delta_mpts_cache_size,
            delta_mpts_cache_start_size: self
                .raw_conf
                .storage_delta_mpts_cache_start_size,
            delta_mpts_node_map_vec_size: self
                .raw_conf
                .storage_delta_mpts_node_map_vec_size,
            delta_mpts_slab_idle_size: self
                .raw_conf
                .storage_delta_mpts_slab_idle_size,
            max_open_snapshots: self.raw_conf.storage_max_open_snapshots,
            path_delta_mpts_dir: conflux_data_path
                .join(&*storage_dir::DELTA_MPTS_DIR),
            path_snapshot_dir: conflux_data_path
                .join(&*storage_dir::SNAPSHOT_DIR),
            path_snapshot_info_db: conflux_data_path
                .join(&*storage_dir::SNAPSHOT_INFO_DB_PATH),
            path_storage_dir: conflux_data_path
                .join(&*storage_dir::STORAGE_DIR),
            provide_more_snapshot_for_sync: self
                .raw_conf
                .provide_more_snapshot_for_sync
                .clone(),
            max_open_mpt_count: self.raw_conf.storage_max_open_mpt_count,
        }
    }

    pub fn protocol_config(&self) -> ProtocolConfiguration {
        ProtocolConfiguration {
            is_consortium: self.raw_conf.is_consortium,
            send_tx_period: Duration::from_millis(
                self.raw_conf.send_tx_period_ms,
            ),
            check_request_period: Duration::from_millis(
                self.raw_conf.check_request_period_ms,
            ),
            check_phase_change_period: Duration::from_millis(
                self.raw_conf.check_phase_change_period_ms,
            ),
            heartbeat_period_interval: Duration::from_millis(
                self.raw_conf.heartbeat_period_interval_ms,
            ),
            block_cache_gc_period: Duration::from_millis(
                self.raw_conf.block_cache_gc_period_ms,
            ),
            expire_block_gc_period: Duration::from_secs(
                self.raw_conf.expire_block_gc_period_s,
            ),
            headers_request_timeout: Duration::from_millis(
                self.raw_conf.headers_request_timeout_ms,
            ),
            blocks_request_timeout: Duration::from_millis(
                self.raw_conf.blocks_request_timeout_ms,
            ),
            transaction_request_timeout: Duration::from_millis(
                self.raw_conf.transaction_request_timeout_ms,
            ),
            tx_maintained_for_peer_timeout: Duration::from_millis(
                self.raw_conf.tx_maintained_for_peer_timeout_ms,
            ),
            max_inflight_request_count: self
                .raw_conf
                .max_inflight_request_count,
            request_block_with_public: self.raw_conf.request_block_with_public,
            received_tx_index_maintain_timeout: Duration::from_millis(
                self.raw_conf.received_tx_index_maintain_timeout_ms,
            ),
            inflight_pending_tx_index_maintain_timeout: Duration::from_millis(
                self.raw_conf.inflight_pending_tx_index_maintain_timeout_ms,
            ),
            max_trans_count_received_in_catch_up: self
                .raw_conf
                .max_trans_count_received_in_catch_up,
            min_peers_tx_propagation: self.raw_conf.min_peers_tx_propagation,
            max_peers_tx_propagation: self.raw_conf.max_peers_tx_propagation,
            max_downloading_chunks: self.raw_conf.max_downloading_chunks,
            test_mode: self.is_test_mode(),
            dev_mode: self.is_dev_mode(),
            throttling_config_file: self.raw_conf.throttling_conf.clone(),
            snapshot_candidate_request_timeout: Duration::from_millis(
                self.raw_conf.snapshot_candidate_request_timeout_ms,
            ),
            snapshot_manifest_request_timeout: Duration::from_millis(
                self.raw_conf.snapshot_manifest_request_timeout_ms,
            ),
            snapshot_chunk_request_timeout: Duration::from_millis(
                self.raw_conf.snapshot_chunk_request_timeout_ms,
            ),
            chunk_size_byte: self.raw_conf.chunk_size_byte,
            max_chunk_number_in_manifest: self
                .raw_conf
                .max_chunk_number_in_manifest,
            timeout_observing_period_s: self
                .raw_conf
                .timeout_observing_period_s,
            max_allowed_timeout_in_observing_period: self
                .raw_conf
                .max_allowed_timeout_in_observing_period,
            demote_peer_for_timeout: self.raw_conf.demote_peer_for_timeout,
            heartbeat_timeout: Duration::from_millis(
                self.raw_conf.heartbeat_timeout_ms,
            ),
            max_unprocessed_block_size: self
                .raw_conf
                .max_unprocessed_block_size_mb
                * 1_000_000,
            sync_expire_block_timeout: Duration::from_secs(
                self.raw_conf.sync_expire_block_timeout_s,
            ),
            allow_phase_change_without_peer: if self.is_dev_mode() {
                true
            } else {
                self.raw_conf.dev_allow_phase_change_without_peer
            },
            pos_genesis_pivot_decision: self
                .raw_conf
                .pos_genesis_pivot_decision
                .expect("set to genesis if none"),
            check_status_genesis: self.raw_conf.check_status_genesis,
        }
    }

    pub fn state_sync_config(&self) -> StateSyncConfiguration {
        StateSyncConfiguration {
            max_downloading_chunks: self.raw_conf.max_downloading_chunks,
            candidate_request_timeout: Duration::from_millis(
                self.raw_conf.snapshot_candidate_request_timeout_ms,
            ),
            chunk_request_timeout: Duration::from_millis(
                self.raw_conf.snapshot_chunk_request_timeout_ms,
            ),
            manifest_request_timeout: Duration::from_millis(
                self.raw_conf.snapshot_manifest_request_timeout_ms,
            ),
        }
    }

    pub fn data_mananger_config(&self) -> DataManagerConfiguration {
        let mut conf = DataManagerConfiguration {
            persist_tx_index: self.raw_conf.persist_tx_index,
            persist_block_number_index: self
                .raw_conf
                .persist_block_number_index,
            tx_cache_index_maintain_timeout: Duration::from_millis(
                self.raw_conf.tx_cache_index_maintain_timeout_ms,
            ),
            db_type: match self.raw_conf.block_db_type.as_str() {
                "rocksdb" => DbType::Rocksdb,
                "sqlite" => DbType::Sqlite,
                _ => panic!("Invalid block_db_type parameter!"),
            },
            additional_maintained_block_body_epoch_count: self
                .raw_conf
                .additional_maintained_block_body_epoch_count,
            additional_maintained_execution_result_epoch_count: self
                .raw_conf
                .additional_maintained_execution_result_epoch_count,
            additional_maintained_reward_epoch_count: self
                .raw_conf
                .additional_maintained_reward_epoch_count,
            additional_maintained_trace_epoch_count: self
                .raw_conf
                .additional_maintained_trace_epoch_count,
            additional_maintained_transaction_index_epoch_count: self
                .raw_conf
                .additional_maintained_transaction_index_epoch_count,
            checkpoint_gc_time_in_epoch_count: (self
                .raw_conf
                .checkpoint_gc_time_in_era_count
                * self.raw_conf.era_epoch_count as f64)
                as usize,
            strict_tx_index_gc: self.raw_conf.strict_tx_index_gc,
        };

        // By default, we do not keep the block data for additional period,
        // but `node_type = "archive"` is a shortcut for keeping all them.
        if !matches!(self.raw_conf.node_type, Some(NodeType::Archive)) {
            if conf.additional_maintained_block_body_epoch_count.is_none() {
                conf.additional_maintained_block_body_epoch_count = Some(0);
            }
            if conf
                .additional_maintained_execution_result_epoch_count
                .is_none()
            {
                conf.additional_maintained_execution_result_epoch_count =
                    Some(0);
            }
            if conf
                .additional_maintained_transaction_index_epoch_count
                .is_none()
            {
                conf.additional_maintained_transaction_index_epoch_count =
                    Some(0);
            }
            if conf.additional_maintained_reward_epoch_count.is_none() {
                conf.additional_maintained_reward_epoch_count = Some(0);
            }
            if conf.additional_maintained_trace_epoch_count.is_none() {
                conf.additional_maintained_trace_epoch_count = Some(0);
            }
        }
        if conf
            .additional_maintained_transaction_index_epoch_count
            .is_some()
        {
            conf.persist_tx_index = true;
        }
        conf
    }

    pub fn sync_graph_config(&self) -> SyncGraphConfig {
        SyncGraphConfig {
            future_block_buffer_capacity: self
                .raw_conf
                .future_block_buffer_capacity,
            enable_state_expose: self.raw_conf.enable_state_expose,
            is_consortium: self.raw_conf.is_consortium,
        }
    }

    pub fn metrics_config(&self) -> MetricsConfiguration {
        MetricsConfiguration {
            enabled: self.raw_conf.metrics_enabled,
            report_interval: Duration::from_millis(
                self.raw_conf.metrics_report_interval_ms,
            ),
            file_report_output: self.raw_conf.metrics_output_file.clone(),
            influxdb_report_host: self.raw_conf.metrics_influxdb_host.clone(),
            influxdb_report_db: self.raw_conf.metrics_influxdb_db.clone(),
            influxdb_report_username: self
                .raw_conf
                .metrics_influxdb_username
                .clone(),
            influxdb_report_password: self
                .raw_conf
                .metrics_influxdb_password
                .clone(),
            influxdb_report_node: self.raw_conf.metrics_influxdb_node.clone(),
        }
    }

    pub fn txpool_config(&self) -> TxPoolConfig {
        TxPoolConfig {
            capacity: self.raw_conf.tx_pool_size,
            max_tx_gas: RwLock::new(U256::from(
                DEFAULT_TARGET_BLOCK_GAS_LIMIT / 2,
            )),
            min_tx_price: self.raw_conf.tx_pool_min_tx_gas_price,
            tx_weight_scaling: self.raw_conf.tx_weight_scaling,
            tx_weight_exp: self.raw_conf.tx_weight_exp,
            packing_gas_limit_block_count: self
                .raw_conf
                .packing_gas_limit_block_count,
            target_block_gas_limit: self.raw_conf.target_block_gas_limit,
        }
    }

    pub fn rpc_impl_config(&self) -> RpcImplConfiguration {
        RpcImplConfiguration {
            get_logs_filter_max_limit: self.raw_conf.get_logs_filter_max_limit,
            dev_pack_tx_immediately: self.is_dev_mode()
                && self.raw_conf.dev_block_interval_ms.is_none(),
            max_payload_bytes: self.raw_conf.jsonrpc_ws_max_payload_bytes,
            public_rpc_apis: self.raw_conf.public_rpc_apis.clone(),
        }
    }

    pub fn local_http_config(&self) -> HttpConfiguration {
        HttpConfiguration::new(
            Some((127, 0, 0, 1)),
            self.raw_conf.jsonrpc_local_http_port,
            self.raw_conf.jsonrpc_cors.clone(),
            self.raw_conf.jsonrpc_http_keep_alive,
            self.raw_conf.jsonrpc_http_threads,
        )
    }

    pub fn http_config(&self) -> HttpConfiguration {
        HttpConfiguration::new(
            None,
            self.raw_conf.jsonrpc_http_port,
            self.raw_conf.jsonrpc_cors.clone(),
            self.raw_conf.jsonrpc_http_keep_alive,
            self.raw_conf.jsonrpc_http_threads,
        )
    }

    pub fn local_tcp_config(&self) -> TcpConfiguration {
        TcpConfiguration::new(
            Some((127, 0, 0, 1)),
            self.raw_conf.jsonrpc_local_tcp_port,
        )
    }

    pub fn tcp_config(&self) -> TcpConfiguration {
        TcpConfiguration::new(None, self.raw_conf.jsonrpc_tcp_port)
    }

    pub fn local_ws_config(&self) -> WsConfiguration {
        WsConfiguration::new(
            Some((127, 0, 0, 1)),
            self.raw_conf.jsonrpc_local_ws_port,
            self.raw_conf.jsonrpc_ws_max_payload_bytes,
        )
    }

    pub fn ws_config(&self) -> WsConfiguration {
        WsConfiguration::new(
            None,
            self.raw_conf.jsonrpc_ws_port,
            self.raw_conf.jsonrpc_ws_max_payload_bytes,
        )
    }

    pub fn execution_config(&self) -> ConsensusExecutionConfiguration {
        ConsensusExecutionConfiguration {
            executive_trace: self.raw_conf.executive_trace,
        }
    }

    pub fn discovery_protocol(&self) -> DiscoveryConfiguration {
        DiscoveryConfiguration {
            discover_node_count: self.raw_conf.discovery_discover_node_count,
            expire_time: Duration::from_secs(
                self.raw_conf.discovery_expire_time_s,
            ),
            find_node_timeout: Duration::from_millis(
                self.raw_conf.discovery_find_node_timeout_ms,
            ),
            max_nodes_ping: self.raw_conf.discovery_max_nodes_ping,
            ping_timeout: Duration::from_millis(
                self.raw_conf.discovery_ping_timeout_ms,
            ),
            throttling_interval: Duration::from_millis(
                self.raw_conf.discovery_throttling_interval_ms,
            ),
            throttling_limit_ping: self
                .raw_conf
                .discovery_throttling_limit_ping,
            throttling_limit_find_nodes: self
                .raw_conf
                .discovery_throttling_limit_find_nodes,
        }
    }

    pub fn is_test_mode(&self) -> bool {
        match self.raw_conf.mode.as_ref().map(|s| s.as_str()) {
            Some("test") => true,
            _ => false,
        }
    }

    pub fn is_dev_mode(&self) -> bool {
        match self.raw_conf.mode.as_ref().map(|s| s.as_str()) {
            Some("dev") => true,
            _ => false,
        }
    }

    pub fn is_test_or_dev_mode(&self) -> bool {
        match self.raw_conf.mode.as_ref().map(|s| s.as_str()) {
            Some("dev") | Some("test") => true,
            _ => false,
        }
    }

    pub fn is_consortium(&self) -> bool { self.raw_conf.is_consortium }

    pub fn light_node_config(&self) -> LightNodeConfiguration {
        LightNodeConfiguration {
            epoch_request_batch_size: self.raw_conf.ln_epoch_request_batch_size,
            epoch_request_timeout: self
                .raw_conf
                .ln_epoch_request_timeout_sec
                .map(Duration::from_secs),
            header_request_batch_size: self
                .raw_conf
                .ln_header_request_batch_size,
            header_request_timeout: self
                .raw_conf
                .ln_header_request_timeout_sec
                .map(Duration::from_secs),
            max_headers_in_flight: self.raw_conf.ln_max_headers_in_flight,
            max_parallel_epochs_to_request: self
                .raw_conf
                .ln_max_parallel_epochs_to_request,
            num_epochs_to_request: self.raw_conf.ln_num_epochs_to_request,
            num_waiting_headers_threshold: self
                .raw_conf
                .ln_num_waiting_headers_threshold,
        }
    }

    pub fn common_params(&self) -> CommonParams {
        let mut params = CommonParams::default();

        let default_transition_time =
            if let Some(num) = self.raw_conf.default_transition_time {
                num
            } else if self.is_test_or_dev_mode() {
                0u64
            } else {
                u64::MAX
            };

        if self.is_test_or_dev_mode() {
            params.early_set_internal_contracts_states = true;
        }

        params.chain_id = self.chain_id_params();
        params.anticone_penalty_ratio = self.raw_conf.anticone_penalty_ratio;
        params.evm_transaction_block_ratio =
            self.raw_conf.evm_transaction_block_ratio;
        params.evm_transaction_gas_ratio =
            self.raw_conf.evm_transaction_gas_ratio;

        params.transition_heights.cip40 =
            self.raw_conf.tanzanite_transition_height;
        params.transition_numbers.cip43a = self
            .raw_conf
            .unnamed_21autumn_transition_number
            .unwrap_or(default_transition_time);
        if self.is_test_or_dev_mode() {
            params.transition_numbers.cip43b = self
                .raw_conf
                .unnamed_21autumn_cip43_init_end
                .unwrap_or(u64::MAX);
        } else {
            params.transition_numbers.cip43b = self
                .raw_conf
                .unnamed_21autumn_cip43_init_end
                .unwrap_or(params.transition_numbers.cip43a);
        }
        params.transition_numbers.cip62 = if self.is_test_or_dev_mode() {
            0u64
        } else {
            BN128_ENABLE_NUMBER
        };
        params.transition_numbers.cip64 = self
            .raw_conf
            .unnamed_21autumn_transition_number
            .unwrap_or(default_transition_time);
        params.transition_numbers.cip71 = self
            .raw_conf
            .unnamed_21autumn_transition_number
            .unwrap_or(default_transition_time);
<<<<<<< HEAD
        params.transition_numbers.cip72b = BlockNumber::MAX;
        params.transition_numbers.cip78 = self
=======
        params.transition_numbers.cip78a = self
            .raw_conf
            .unnamed_21autumn_transition_number
            .unwrap_or(default_transition_time);
        params.transition_numbers.cip78b = self
>>>>>>> b4234299
            .raw_conf
            .cip78_patch_transition_number
            .unwrap_or(params.transition_numbers.cip78a);
        params.transition_numbers.cip90b = self
            .raw_conf
            .unnamed_21autumn_transition_number
            .unwrap_or(default_transition_time);

        params.transition_heights.cip76 = self
            .raw_conf
            .unnamed_21autumn_transition_height
            .unwrap_or(default_transition_time);
<<<<<<< HEAD
        params.transition_heights.cip72a = BlockHeight::MAX;
        params.transition_heights.cip86 = self
=======
        params.transition_heights.cip86 = self
            .raw_conf
            .unnamed_21autumn_transition_height
            .unwrap_or(default_transition_time);
        params.transition_heights.cip90a = self
>>>>>>> b4234299
            .raw_conf
            .unnamed_21autumn_transition_height
            .unwrap_or(default_transition_time);

        let mut base_block_rewards = BTreeMap::new();
        base_block_rewards.insert(0, INITIAL_BASE_MINING_REWARD_IN_UCFX.into());
        base_block_rewards.insert(
            params.transition_heights.cip40,
            MINING_REWARD_TANZANITE_IN_UCFX.into(),
        );
        params.base_block_rewards = base_block_rewards;

        params
    }

    pub fn node_type(&self) -> NodeType {
        self.raw_conf.node_type.unwrap_or(NodeType::Full)
    }

    pub fn pos_state_config(&self) -> PosStateConfig {
        PosStateConfig::new(
            self.raw_conf.pos_round_per_term,
            self.raw_conf.pos_term_max_size,
            self.raw_conf.pos_term_elected_size,
            self.raw_conf.pos_in_queue_locked_views,
            self.raw_conf.pos_out_queue_locked_views,
        )
    }
}

/// Validates and formats bootnodes option.
pub fn to_bootnodes(bootnodes: &Option<String>) -> Result<Vec<String>, String> {
    match *bootnodes {
        Some(ref x) if !x.is_empty() => x
            .split(',')
            // ignore empty strings
            .filter(|s| !s.is_empty())
            .map(|s| match validate_node_url(s).map(Into::into) {
                None => Ok(s.to_owned()),
                Some(ErrorKind::AddressResolve(_)) => Err(format!(
                    "Failed to resolve hostname of a boot node: {}",
                    s
                )),
                Some(e) => Err(format!(
                    "Invalid node address format given for a boot node: {} err={:?}",
                    s, e
                )),
            })
            .collect(),
        Some(_) => Ok(vec![]),
        None => Ok(vec![]),
    }
}

pub fn parse_hex_string<F: FromStr>(hex_str: &str) -> Result<F, F::Err> {
    hex_str.strip_prefix("0x").unwrap_or(hex_str).parse()
}

pub fn parse_config_address_string(
    addr: &str, network: &Network,
) -> Result<Address, String> {
    let base32_err = match cfx_addr_decode(addr) {
        Ok(address) => {
            return if address.network != *network {
                Err(format!(
                    "address in configuration has unmatching network id: expected network={},\
                     address.network={}",
                    network,
                    address.network
                ))
            } else {
                address
                    .hex_address
                    .ok_or("decoded address has wrong byte length".into())
            };
        }
        Err(e) => e,
    };
    let hex_err = match parse_hex_string(addr) {
        Ok(address) => return Ok(address),
        Err(e) => e,
    };
    // An address from config must be valid.
    Err(format!("Address from configuration should be a valid base32 address or a 40-digit hex string!
            base32_err={:?}
            hex_err={:?}",
                base32_err, hex_err))
}

#[cfg(test)]
mod tests {
    use cfx_addr::Network;

    use crate::configuration::parse_config_address_string;

    #[test]
    fn test_config_address_string() {
        let addr = parse_config_address_string(
            "0x1a2f80341409639ea6a35bbcab8299066109aa55",
            &Network::Main,
        )
        .unwrap();
        // Allow omitting the leading "0x" prefix.
        assert_eq!(
            addr,
            parse_config_address_string(
                "1a2f80341409639ea6a35bbcab8299066109aa55",
                &Network::Main,
            )
            .unwrap()
        );
        // Allow CIP-37 base32 address.
        assert_eq!(
            addr,
            parse_config_address_string(
                "cfx:aarc9abycue0hhzgyrr53m6cxedgccrmmyybjgh4xg",
                &Network::Main,
            )
            .unwrap()
        );
        // Allow optional fields in CIP-37 base32 address.
        assert_eq!(
            addr,
            parse_config_address_string(
                "cfx:type.user:aarc9abycue0hhzgyrr53m6cxedgccrmmyybjgh4xg",
                &Network::Main,
            )
            .unwrap()
        );
    }
}<|MERGE_RESOLUTION|>--- conflicted
+++ resolved
@@ -146,16 +146,10 @@
         (genesis_secrets, (Option<String>), None)
         (initial_difficulty, (Option<u64>), None)
         (tanzanite_transition_height, (u64), TANZANITE_HEIGHT)
-<<<<<<< HEAD
         (unnamed_21autumn_transition_number, (Option<u64>), Some(68845000))
         (unnamed_21autumn_transition_height, (Option<u64>), Some(55095000))
         (unnamed_21autumn_cip43_init_end, (Option<u64>), Some(69245000))
-=======
-        (unnamed_21autumn_transition_number, (Option<u64>), None)
-        (unnamed_21autumn_transition_height, (Option<u64>), None)
-        (unnamed_21autumn_cip43_init_end, (Option<u64>), None)
         (cip78_patch_transition_number,(Option<u64>),None)
->>>>>>> b4234299
         (referee_bound, (usize), REFEREE_DEFAULT_BOUND)
         (timer_chain_beta, (u64), TIMER_CHAIN_DEFAULT_BETA)
         (timer_chain_block_difficulty_ratio, (u64), TIMER_CHAIN_BLOCK_DEFAULT_DIFFICULTY_RATIO)
@@ -1123,16 +1117,8 @@
             .raw_conf
             .unnamed_21autumn_transition_number
             .unwrap_or(default_transition_time);
-<<<<<<< HEAD
-        params.transition_numbers.cip72b = BlockNumber::MAX;
-        params.transition_numbers.cip78 = self
-=======
-        params.transition_numbers.cip78a = self
-            .raw_conf
-            .unnamed_21autumn_transition_number
-            .unwrap_or(default_transition_time);
+        params.transition_numbers.cip78a = BlockNumber::MAX;
         params.transition_numbers.cip78b = self
->>>>>>> b4234299
             .raw_conf
             .cip78_patch_transition_number
             .unwrap_or(params.transition_numbers.cip78a);
@@ -1145,16 +1131,8 @@
             .raw_conf
             .unnamed_21autumn_transition_height
             .unwrap_or(default_transition_time);
-<<<<<<< HEAD
-        params.transition_heights.cip72a = BlockHeight::MAX;
-        params.transition_heights.cip86 = self
-=======
-        params.transition_heights.cip86 = self
-            .raw_conf
-            .unnamed_21autumn_transition_height
-            .unwrap_or(default_transition_time);
+        params.transition_heights.cip86 = BlockHeight::MAX;
         params.transition_heights.cip90a = self
->>>>>>> b4234299
             .raw_conf
             .unnamed_21autumn_transition_height
             .unwrap_or(default_transition_time);
