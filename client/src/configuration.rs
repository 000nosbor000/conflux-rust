--- conflicted
+++ resolved
@@ -145,21 +145,12 @@
         (genesis_secrets, (Option<String>), None)
         (initial_difficulty, (Option<u64>), None)
         (tanzanite_transition_height, (u64), TANZANITE_HEIGHT)
-<<<<<<< HEAD
-        (unnamed_21autumn_transition_number, (Option<u64>), Some(68845000))
-        (unnamed_21autumn_transition_height, (Option<u64>), Some(55095000))
-        (unnamed_21autumn_cip43_init_end, (Option<u64>), Some(69245000))
+        (hydra_transition_number, (Option<u64>), Some(68845000))
+        (hydra_transition_height, (Option<u64>), Some(55095000))
+        (cip43_init_end_number, (Option<u64>), Some(69245000))
         (cip78_patch_transition_number,(Option<u64>), Some(77340000))
         (cip90_transition_height,(Option<u64>), Some(61465000))
         (cip90_transition_number,(Option<u64>), Some(77340000))
-=======
-        (hydra_transition_number, (Option<u64>), Some(92060600))
-        (hydra_transition_height, (Option<u64>), Some(36935000))
-        (cip43_init_end_number, (Option<u64>), Some(92406200))
-        (cip78_patch_transition_number,(Option<u64>),None)
-        (cip90_transition_height,(Option<u64>),None)
-        (cip90_transition_number,(Option<u64>),None)
->>>>>>> b5eb512c
         (referee_bound, (usize), REFEREE_DEFAULT_BOUND)
         (timer_chain_beta, (u64), TIMER_CHAIN_DEFAULT_BETA)
         (timer_chain_block_difficulty_ratio, (u64), TIMER_CHAIN_BLOCK_DEFAULT_DIFFICULTY_RATIO)
@@ -317,11 +308,7 @@
         (vrf_proposal_threshold, (U256), U256::from_str("1111111111111100000000000000000000000000000000000000000000000000").unwrap())
         // Deferred epoch count before a confirmed epoch.
         (pos_pivot_decision_defer_epoch_count, (u64), 50)
-<<<<<<< HEAD
         (pos_reference_enable_height, (u64), 55665000)
-=======
-        (pos_reference_enable_height, (u64), 37230000)
->>>>>>> b5eb512c
         (pos_initial_nodes_path, (String), "./pos_config/initial_nodes.json".to_string())
         (pos_private_key_path, (String), "./pos_config/pos_key".to_string())
         (pos_round_per_term, (u64), ROUND_PER_TERM)
@@ -1157,13 +1144,9 @@
             .unwrap_or(default_transition_time);
         params.transition_numbers.cip92 = self
             .raw_conf
-<<<<<<< HEAD
             // cip92 and cip90 are enabled at the same height for Testnet.
             .cip90_transition_number
-            .or(self.raw_conf.unnamed_21autumn_transition_number)
-=======
-            .hydra_transition_number
->>>>>>> b5eb512c
+            .or(self.raw_conf.hydra_transition_number)
             .unwrap_or(default_transition_time);
 
         params.transition_heights.cip76 = self
