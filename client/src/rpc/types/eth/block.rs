// Copyright 2021 Conflux Foundation. All rights reserved.
// Conflux is free software and distributed under GNU General Public License.
// See http://www.gnu.org/licenses/

// Copyright 2015-2020 Parity Technologies (UK) Ltd.
// This file is part of OpenEthereum.

// OpenEthereum is free software: you can redistribute it and/or modify
// it under the terms of the GNU General Public License as published by
// the Free Software Foundation, either version 3 of the License, or
// (at your option) any later version.

// OpenEthereum is distributed in the hope that it will be useful,
// but WITHOUT ANY WARRANTY; without even the implied warranty of
// MERCHANTABILITY or FITNESS FOR A PARTICULAR PURPOSE.  See the
// GNU General Public License for more details.

// You should have received a copy of the GNU General Public License
// along with OpenEthereum.  If not, see <http://www.gnu.org/licenses/>.

use crate::rpc::types::{eth::Transaction, Bytes};
use cfx_types::{hexstr_to_h256, Bloom as H2048, Space, H160, H256, H64, U256};
use cfxcore::consensus::ConsensusGraphInner;
use primitives::Block as PrimitiveBlock;
use serde::{Serialize, Serializer};

const SHA3_HASH_OF_EMPTY_UNCLE: &str =
    "1dcc4de8dec75d7aab85b567b6ccd41ad312451b948a7413f0a142fd40d49347";

/// Block Transactions
#[derive(Debug)]
pub enum BlockTransactions {
    /// Only hashes
    Hashes(Vec<H256>),
    /// Full transactions
    Full(Vec<Transaction>),
}

impl Serialize for BlockTransactions {
    fn serialize<S>(&self, serializer: S) -> Result<S::Ok, S::Error>
    where S: Serializer {
        match *self {
            BlockTransactions::Hashes(ref hashes) => {
                hashes.serialize(serializer)
            }
            BlockTransactions::Full(ref ts) => ts.serialize(serializer),
        }
    }
}

/// Block representation
#[derive(Debug, Serialize)]
#[serde(rename_all = "camelCase")]
pub struct Block {
    /// Hash of the block
    pub hash: H256,
    /// Hash of the parent
    pub parent_hash: H256,
    /// Hash of the uncles
    #[serde(rename = "sha3Uncles")]
    pub uncles_hash: H256,
    /// Authors address
    pub author: H160,
    /// Alias of `author`
    pub miner: H160,
    /// State root hash
    pub state_root: H256,
    /// Transactions root hash
    pub transactions_root: H256,
    /// Transactions receipts root hash
    pub receipts_root: H256,
    /// Block number
    pub number: U256,
    /// Gas Used
    pub gas_used: U256,
    /// Gas Limit
    pub gas_limit: U256,
    /// Extra data
    pub extra_data: Bytes,
    /// Logs bloom
    pub logs_bloom: H2048,
    /// Timestamp
    pub timestamp: U256,
    /// Difficulty
    pub difficulty: U256,
    /// Total difficulty
    pub total_difficulty: U256,
    /// Base fee
    #[serde(skip_serializing_if = "Option::is_none")]
    pub base_fee_per_gas: Option<U256>,
    /// Uncles' hashes
    pub uncles: Vec<H256>,
    /// Transactions
    pub transactions: BlockTransactions,
    /// Size in bytes
    pub size: U256,
    /// Nonce
    pub nonce: H64,
    /// Mix hash
    pub mix_hash: H256,
}

/// Block header representation.
#[derive(Debug, Clone, Serialize, PartialEq, Eq)]
#[serde(rename_all = "camelCase")]
pub struct Header {
    /// Hash of the block
    pub hash: H256,
    /// Hash of the parent
    pub parent_hash: H256,
    /// Hash of the uncles
    #[serde(rename = "sha3Uncles")]
    pub uncles_hash: H256,
    /// Authors address
    pub author: H160,
    /// Alias of `author`
    pub miner: H160,
    /// State root hash
    pub state_root: H256,
    /// Transactions root hash
    pub transactions_root: H256,
    /// Transactions receipts root hash
    pub receipts_root: H256,
    /// Block number
    pub number: U256,
    /// Gas Used
    pub gas_used: U256,
    /// Gas Limit
    pub gas_limit: U256,
    /// Extra data
    pub extra_data: Bytes,
    /// Logs bloom
    pub logs_bloom: H2048,
    /// Timestamp
    pub timestamp: U256,
    /// Difficulty
    pub difficulty: U256,
    /// Base fee
    #[serde(skip_serializing_if = "Option::is_none")]
    pub base_fee_per_gas: Option<U256>,
    /// Size in bytes
    pub size: U256,
}

impl Block {
    pub fn new(
        blocks: Vec<&PrimitiveBlock>, full: bool,
        consensus_inner: &ConsensusGraphInner,
    ) -> Self
    {
        let mut gas_used = U256::zero();
        let mut logs_bloom = H2048::zero();

        let pivot = blocks.last().expect("Inconsistent state");

        for b in &blocks {
            let maybe_exec_res = consensus_inner
                .data_man
                .block_execution_result_by_hash_with_epoch(
                    &b.hash(),
                    &pivot.hash(),
                    false, // update_pivot_assumption
                    false, // update_cache
                );
<<<<<<< HEAD
            match maybe_results {
                Some(DataVersionTuple(_, execution_result)) => {
                    let acc_gas_used: u64 = b
                        .transactions
                        .iter()
                        .filter(|tx| tx.space() == Space::Ethereum)
                        .enumerate()
                        .map(|(idx, tx)| {
                            (execution_result.block_receipts.receipts[idx]
                                .gas_fee
                                / tx.gas_price())
                            .as_u64()
                        })
                        .sum();
                    (Some(acc_gas_used.into()), execution_result.bloom)
=======

            match maybe_exec_res {
                // we keep a lock on `inner` so pivot chain reorg should not
                // happen here, but it's possible the block is not executed yet
                None => {
                    gas_used = U256::zero();
                    logs_bloom = H2048::zero();
                    break;
                }
                Some(res) => {
                    gas_used += res
                        .block_receipts
                        .receipts
                        .last()
                        .map(|r| r.accumulated_gas_used)
                        .unwrap_or_default();

                    logs_bloom.accrue_bloom(&res.bloom);
>>>>>>> 25f02b6a
                }
            }
        }

        Block {
            hash: pivot.block_header.hash(),
            parent_hash: pivot.block_header.parent_hash().clone(),
            uncles_hash: hexstr_to_h256(SHA3_HASH_OF_EMPTY_UNCLE),
            author: pivot.block_header.author().clone(),
            miner: pivot.block_header.author().clone(),
            state_root: pivot.block_header.deferred_state_root().clone(),
            transactions_root: pivot.block_header.transactions_root().clone(),
            receipts_root: pivot.block_header.deferred_receipts_root().clone(),
            // We use height to replace block number for ETH interface.
            // Note: this will correspond to the epoch number.
            number: pivot.block_header.height().into(),
            gas_used,
            gas_limit: pivot.block_header.gas_limit().into(),
            extra_data: Default::default(),
            logs_bloom,
            timestamp: pivot.block_header.timestamp().into(),
            difficulty: pivot.block_header.difficulty().into(),
            total_difficulty: 0.into(),
            base_fee_per_gas: None,
            uncles: vec![],
            // Note: we allow U256 nonce in Stratum and in the block.
            // However, most mining clients use U64. Here we truncate
            // to U64 to maintain compatibility with eth.
            nonce: pivot.block_header.nonce().low_u64().to_be_bytes().into(),
            mix_hash: H256::default(),
            // TODO(thegaram): include phantom txs
            transactions: if full {
                BlockTransactions::Full(
                    blocks
                        .iter()
                        .map(|b| &b.transactions)
                        .flatten()
                        .filter(|tx| tx.space() == Space::Ethereum)
                        .enumerate()
                        .map(|(idx, t)| {
                            Transaction::from_signed(
                                &**t,
                                (
                                    Some(pivot.block_header.hash()), // block_hash
                                    Some(pivot.block_header.height().into()), // block_number
                                    Some(idx.into()), // transaction_index
                                ),
                                (None, None),
                            )
                        })
                        .collect(),
                )
            } else {
                BlockTransactions::Hashes(
                    blocks
                        .iter()
                        .map(|b| {
                            b.transaction_hashes(Some(Space::Ethereum))
                                .into_iter()
                        })
                        .flatten()
                        .collect(),
                )
            },
            // FIXME(thegaram): should we recalculate size?
            size: blocks.iter().map(|b| b.size()).sum::<usize>().into(),
        }
    }
}

// impl Header {
//     pub fn new(h: &EthHeader, eip1559_transition: BlockNumber) -> Self {
//         let eip1559_enabled = h.number() >= eip1559_transition;
//         Header {
//             hash: Some(h.hash()),
// 			size: Some(h.rlp().as_raw().len().into()),
// 			parent_hash: h.parent_hash(),
// 			uncles_hash: h.uncles_hash(),
// 			author: h.author(),
// 			miner: h.author(),
// 			state_root: h.state_root(),
// 			transactions_root: h.transactions_root(),
// 			receipts_root: h.receipts_root(),
// 			number: Some(h.number().into()),
// 			gas_used: h.gas_used(),
// 			gas_limit: h.gas_limit(),
// 			logs_bloom: h.log_bloom(),
// 			timestamp: h.timestamp().into(),
// 			difficulty: h.difficulty(),
// 			extra_data: h.extra_data().into(),
// 			seal_fields: h.view().decode_seal(eip1559_enabled)
// 				.expect("Client/Miner returns only valid headers. We only serialize headers
// from Client/Miner; qed") 				.into_iter().map(Into::into).collect(),
// 			base_fee_per_gas: {
// 				if eip1559_enabled {
// 					Some(h.base_fee())
// 				} else {
// 					None
// 				}
// 			},
// 		}
//     }
// }

// /// Block representation with additional info.
// pub type RichBlock = Rich<Block>;
//
// // /// Header representation with additional info.
// // pub type RichHeader = Rich<Header>;
//
// /// Value representation with additional info
// #[derive(Debug, Clone, PartialEq, Eq)]
// pub struct Rich<T> {
//     /// Standard value.
//     pub inner: T,
//     /// Engine-specific fields with additional description.
//     /// Should be included directly to serialized block object.
//     // TODO [ToDr] #[serde(skip_serializing)]
//     pub extra_info: BTreeMap<String, String>,
// }
//
// impl<T> Deref for Rich<T> {
//     type Target = T;
//
//     fn deref(&self) -> &Self::Target { &self.inner }
// }
//
// impl<T: Serialize> Serialize for Rich<T> {
//     fn serialize<S>(&self, serializer: S) -> Result<S::Ok, S::Error>
//     where S: Serializer {
//         use serde_json::{to_value, Value};
//
//         let serialized = (to_value(&self.inner), to_value(&self.extra_info));
//         if let (Ok(Value::Object(mut value)), Ok(Value::Object(extras))) =
//             serialized
//         {
//             // join two objects
//             value.extend(extras);
//             // and serialize
//             value.serialize(serializer)
//         } else {
//             Err(S::Error::custom(
//                 "Unserializable structures: expected objects",
//             ))
//         }
//     }
// }

#[cfg(test)]
mod tests {
    use super::{Block, BlockTransactions};
    use crate::rpc::types::Bytes;
    use cfx_types::{Bloom as H2048, H160, H256, H64, U256};
    //     use super::{Block, BlockTransactions, Header, RichBlock, RichHeader};
    //     use ethereum_types::{Bloom as H2048, H160, H256, H64, U256};
    //     use serde_json;
    //     use std::collections::BTreeMap;
    //     use v1::types::{Bytes, Transaction};
    //
    //     #[test]
    //     fn test_serialize_block_transactions() {
    //         let t = BlockTransactions::Full(vec![Transaction::default()]);
    //         let serialized = serde_json::to_string(&t).unwrap();
    //         assert_eq!(
    //             serialized,
    //
    // r#"[{"hash":"
    // 0x0000000000000000000000000000000000000000000000000000000000000000","
    // nonce":" 0x0","blockHash":null,"blockNumber":null,"transactionIndex":
    // null,"from":" 0x0000000000000000000000000000000000000000","to":null,"
    // value":"0x0"," gasPrice":"0x0","gas":"0x0","input":"0x","creates":
    // null,"raw":"0x"," publicKey":null,"chainId":null,"v":"0x0","r":"0x0",
    // "s":"0x0","condition": null}]"#         );
    //
    //         let t = BlockTransactions::Hashes(vec![H256::default().into()]);
    //         let serialized = serde_json::to_string(&t).unwrap();
    //         assert_eq!(
    //             serialized,
    //
    // r#"["0x0000000000000000000000000000000000000000000000000000000000000000"
    // ]"#         );
    //     }
    //
    #[test]
    fn test_serialize_block() {
        let block = Block {
            hash: H256::default(),
            parent_hash: H256::default(),
            uncles_hash: H256::default(),
            author: H160::default(),
            miner: H160::default(),
            state_root: H256::default(),
            transactions_root: H256::default(),
            receipts_root: H256::default(),
            number: U256::default(),
            gas_used: U256::default(),
            gas_limit: U256::default(),
            extra_data: Bytes::default(),
            logs_bloom: H2048::default(),
            timestamp: U256::default(),
            difficulty: U256::default(),
            total_difficulty: 0.into(),
            base_fee_per_gas: None,
            uncles: vec![],
            transactions: BlockTransactions::Hashes(vec![].into()),
            size: 69.into(),
            nonce: H64::default(),
            mix_hash: H256::default(),
        };
        let serialized_block = serde_json::to_string(&block).unwrap();

        assert_eq!(serialized_block, r#"{"hash":"0x0000000000000000000000000000000000000000000000000000000000000000","parentHash":"0x0000000000000000000000000000000000000000000000000000000000000000","sha3Uncles":"0x0000000000000000000000000000000000000000000000000000000000000000","author":"0x0000000000000000000000000000000000000000","miner":"0x0000000000000000000000000000000000000000","stateRoot":"0x0000000000000000000000000000000000000000000000000000000000000000","transactionsRoot":"0x0000000000000000000000000000000000000000000000000000000000000000","receiptsRoot":"0x0000000000000000000000000000000000000000000000000000000000000000","number":"0x0","gasUsed":"0x0","gasLimit":"0x0","extraData":"0x","logsBloom":"0x00000000000000000000000000000000000000000000000000000000000000000000000000000000000000000000000000000000000000000000000000000000000000000000000000000000000000000000000000000000000000000000000000000000000000000000000000000000000000000000000000000000000000000000000000000000000000000000000000000000000000000000000000000000000000000000000000000000000000000000000000000000000000000000000000000000000000000000000000000000000000000000000000000000000000000000000000000000000000000000000000000000000000000000000000000000","timestamp":"0x0","difficulty":"0x0","totalDifficulty":"0x0","uncles":[],"transactions":[],"size":"0x45","nonce":"0x0000000000000000","mixHash":"0x0000000000000000000000000000000000000000000000000000000000000000"}"#);
    }
    //
    //     #[test]
    //     fn none_size_null() {
    //         let block = Block {
    //             hash: Some(H256::default()),
    //             parent_hash: H256::default(),
    //             uncles_hash: H256::default(),
    //             author: H160::default(),
    //             miner: H160::default(),
    //             state_root: H256::default(),
    //             transactions_root: H256::default(),
    //             receipts_root: H256::default(),
    //             number: Some(U256::default()),
    //             gas_used: U256::default(),
    //             gas_limit: U256::default(),
    //             extra_data: Bytes::default(),
    //             logs_bloom: Some(H2048::default()),
    //             timestamp: U256::default(),
    //             difficulty: U256::default(),
    //             total_difficulty: Some(U256::default()),
    //             seal_fields: vec![Bytes::default(), Bytes::default()],
    //             base_fee_per_gas: None,
    //             uncles: vec![],
    //             transactions: BlockTransactions::Hashes(vec![].into()),
    //             size: None,
    //         };
    //         let serialized_block = serde_json::to_string(&block).unwrap();
    //         let rich_block = RichBlock {
    //             inner: block,
    //             extra_info: map![
    //                 "mixHash".into() => format!("{:?}", H256::default()),
    //                 "nonce".into() => format!("{:?}", H64::default())
    //             ],
    //         };
    //         let serialized_rich_block =
    // serde_json::to_string(&rich_block).unwrap();
    //
    //         assert_eq!(
    //             serialized_block,
    //
    // r#"{"hash":"
    // 0x0000000000000000000000000000000000000000000000000000000000000000","
    // parentHash":"
    // 0x0000000000000000000000000000000000000000000000000000000000000000","
    // sha3Uncles":"
    // 0x0000000000000000000000000000000000000000000000000000000000000000","
    // author": "0x0000000000000000000000000000000000000000","miner":"
    // 0x0000000000000000000000000000000000000000","stateRoot":"
    // 0x0000000000000000000000000000000000000000000000000000000000000000","
    // transactionsRoot":"
    // 0x0000000000000000000000000000000000000000000000000000000000000000","
    // receiptsRoot":"
    // 0x0000000000000000000000000000000000000000000000000000000000000000","
    // number": "0x0","gasUsed":"0x0","gasLimit":"0x0","extraData":"0x","
    // logsBloom":"
    // 0x00000000000000000000000000000000000000000000000000000000000000000000000000000000000000000000000000000000000000000000000000000000000000000000000000000000000000000000000000000000000000000000000000000000000000000000000000000000000000000000000000000000000000000000000000000000000000000000000000000000000000000000000000000000000000000000000000000000000000000000000000000000000000000000000000000000000000000000000000000000000000000000000000000000000000000000000000000000000000000000000000000000000000000000000000000000"
    // ,"timestamp":"0x0","difficulty":"0x0","totalDifficulty":"0x0","
    // sealFields":[" 0x","0x"],"uncles":[],"transactions":[],"size":null}"#
    // );         assert_eq!(
    //             serialized_rich_block,
    //
    // r#"{"author":"0x0000000000000000000000000000000000000000","difficulty":"
    // 0x0", "extraData":"0x","gasLimit":"0x0","gasUsed":"0x0","hash":"
    // 0x0000000000000000000000000000000000000000000000000000000000000000","
    // logsBloom":"
    // 0x00000000000000000000000000000000000000000000000000000000000000000000000000000000000000000000000000000000000000000000000000000000000000000000000000000000000000000000000000000000000000000000000000000000000000000000000000000000000000000000000000000000000000000000000000000000000000000000000000000000000000000000000000000000000000000000000000000000000000000000000000000000000000000000000000000000000000000000000000000000000000000000000000000000000000000000000000000000000000000000000000000000000000000000000000000000"
    // ,"miner":"0x0000000000000000000000000000000000000000","mixHash":"
    // 0x0000000000000000000000000000000000000000000000000000000000000000","
    // nonce":" 0x0000000000000000","number":"0x0","parentHash":"
    // 0x0000000000000000000000000000000000000000000000000000000000000000","
    // receiptsRoot":"
    // 0x0000000000000000000000000000000000000000000000000000000000000000","
    // sealFields":["0x","0x"],"sha3Uncles":"
    // 0x0000000000000000000000000000000000000000000000000000000000000000","
    // size": null,"stateRoot":"
    // 0x0000000000000000000000000000000000000000000000000000000000000000","
    // timestamp":"0x0","totalDifficulty":"0x0","transactions":[],"
    // transactionsRoot"
    // :"0x0000000000000000000000000000000000000000000000000000000000000000","
    // uncles":[]}"#         );
    //     }
    //
    //     #[test]
    //     fn test_serialize_header() {
    //         let header = Header {
    //             hash: Some(H256::default()),
    //             parent_hash: H256::default(),
    //             uncles_hash: H256::default(),
    //             author: H160::default(),
    //             miner: H160::default(),
    //             state_root: H256::default(),
    //             transactions_root: H256::default(),
    //             receipts_root: H256::default(),
    //             number: Some(U256::default()),
    //             gas_used: U256::default(),
    //             gas_limit: U256::default(),
    //             extra_data: Bytes::default(),
    //             logs_bloom: H2048::default(),
    //             timestamp: U256::default(),
    //             difficulty: U256::default(),
    //             seal_fields: vec![Bytes::default(), Bytes::default()],
    //             base_fee_per_gas: None,
    //             size: Some(69.into()),
    //         };
    //         let serialized_header = serde_json::to_string(&header).unwrap();
    //         let rich_header = RichHeader {
    //             inner: header,
    //             extra_info: map![
    //                 "mixHash".into() => format!("{:?}", H256::default()),
    //                 "nonce".into() => format!("{:?}", H64::default())
    //             ],
    //         };
    //         let serialized_rich_header =
    // serde_json::to_string(&rich_header).unwrap();
    //
    //         assert_eq!(
    //             serialized_header,
    //
    // r#"{"hash":"
    // 0x0000000000000000000000000000000000000000000000000000000000000000","
    // parentHash":"
    // 0x0000000000000000000000000000000000000000000000000000000000000000","
    // sha3Uncles":"
    // 0x0000000000000000000000000000000000000000000000000000000000000000","
    // author": "0x0000000000000000000000000000000000000000","miner":"
    // 0x0000000000000000000000000000000000000000","stateRoot":"
    // 0x0000000000000000000000000000000000000000000000000000000000000000","
    // transactionsRoot":"
    // 0x0000000000000000000000000000000000000000000000000000000000000000","
    // receiptsRoot":"
    // 0x0000000000000000000000000000000000000000000000000000000000000000","
    // number": "0x0","gasUsed":"0x0","gasLimit":"0x0","extraData":"0x","
    // logsBloom":"
    // 0x00000000000000000000000000000000000000000000000000000000000000000000000000000000000000000000000000000000000000000000000000000000000000000000000000000000000000000000000000000000000000000000000000000000000000000000000000000000000000000000000000000000000000000000000000000000000000000000000000000000000000000000000000000000000000000000000000000000000000000000000000000000000000000000000000000000000000000000000000000000000000000000000000000000000000000000000000000000000000000000000000000000000000000000000000000000"
    // ,"timestamp":"0x0","difficulty":"0x0","sealFields":["0x","0x"],"size":"
    // 0x45" }"#         );
    //         assert_eq!(
    //             serialized_rich_header,
    //
    // r#"{"author":"0x0000000000000000000000000000000000000000","difficulty":"
    // 0x0", "extraData":"0x","gasLimit":"0x0","gasUsed":"0x0","hash":"
    // 0x0000000000000000000000000000000000000000000000000000000000000000","
    // logsBloom":"
    // 0x00000000000000000000000000000000000000000000000000000000000000000000000000000000000000000000000000000000000000000000000000000000000000000000000000000000000000000000000000000000000000000000000000000000000000000000000000000000000000000000000000000000000000000000000000000000000000000000000000000000000000000000000000000000000000000000000000000000000000000000000000000000000000000000000000000000000000000000000000000000000000000000000000000000000000000000000000000000000000000000000000000000000000000000000000000000"
    // ,"miner":"0x0000000000000000000000000000000000000000","mixHash":"
    // 0x0000000000000000000000000000000000000000000000000000000000000000","
    // nonce":" 0x0000000000000000","number":"0x0","parentHash":"
    // 0x0000000000000000000000000000000000000000000000000000000000000000","
    // receiptsRoot":"
    // 0x0000000000000000000000000000000000000000000000000000000000000000","
    // sealFields":["0x","0x"],"sha3Uncles":"
    // 0x0000000000000000000000000000000000000000000000000000000000000000","
    // size":" 0x45","stateRoot":"
    // 0x0000000000000000000000000000000000000000000000000000000000000000","
    // timestamp":"0x0","transactionsRoot":"
    // 0x0000000000000000000000000000000000000000000000000000000000000000"}"#
    //         );
    //     }
}<|MERGE_RESOLUTION|>--- conflicted
+++ resolved
@@ -162,23 +162,6 @@
                     false, // update_pivot_assumption
                     false, // update_cache
                 );
-<<<<<<< HEAD
-            match maybe_results {
-                Some(DataVersionTuple(_, execution_result)) => {
-                    let acc_gas_used: u64 = b
-                        .transactions
-                        .iter()
-                        .filter(|tx| tx.space() == Space::Ethereum)
-                        .enumerate()
-                        .map(|(idx, tx)| {
-                            (execution_result.block_receipts.receipts[idx]
-                                .gas_fee
-                                / tx.gas_price())
-                            .as_u64()
-                        })
-                        .sum();
-                    (Some(acc_gas_used.into()), execution_result.bloom)
-=======
 
             match maybe_exec_res {
                 // we keep a lock on `inner` so pivot chain reorg should not
@@ -189,15 +172,19 @@
                     break;
                 }
                 Some(res) => {
-                    gas_used += res
-                        .block_receipts
-                        .receipts
-                        .last()
-                        .map(|r| r.accumulated_gas_used)
-                        .unwrap_or_default();
-
+                    let acc_gas_used: u64 = b
+                        .transactions
+                        .iter()
+                        .enumerate()
+                        .filter(|(_, tx)| tx.space() == Space::Ethereum)
+                        .map(|(idx, tx)| {
+                            (res.block_receipts.receipts[idx].gas_fee
+                                / tx.gas_price())
+                            .as_u64()
+                        })
+                        .sum();
+                    gas_used += U256::from(acc_gas_used);
                     logs_bloom.accrue_bloom(&res.bloom);
->>>>>>> 25f02b6a
                 }
             }
         }
@@ -243,9 +230,9 @@
                                 (
                                     Some(pivot.block_header.hash()), // block_hash
                                     Some(pivot.block_header.height().into()), // block_number
-                                    Some(idx.into()), // transaction_index
+                                    Some(idx.into()),
                                 ),
-                                (None, None),
+                                (None, None), // TODO return tx status and contract_address
                             )
                         })
                         .collect(),
