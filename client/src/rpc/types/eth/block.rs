// Copyright 2021 Conflux Foundation. All rights reserved.
// Conflux is free software and distributed under GNU General Public License.
// See http://www.gnu.org/licenses/

// Copyright 2015-2020 Parity Technologies (UK) Ltd.
// This file is part of OpenEthereum.

// OpenEthereum is free software: you can redistribute it and/or modify
// it under the terms of the GNU General Public License as published by
// the Free Software Foundation, either version 3 of the License, or
// (at your option) any later version.

// OpenEthereum is distributed in the hope that it will be useful,
// but WITHOUT ANY WARRANTY; without even the implied warranty of
// MERCHANTABILITY or FITNESS FOR A PARTICULAR PURPOSE.  See the
// GNU General Public License for more details.

// You should have received a copy of the GNU General Public License
// along with OpenEthereum.  If not, see <http://www.gnu.org/licenses/>.

use crate::rpc::types::{eth::Transaction, Bytes};
use cfx_types::{hexstr_to_h256, Bloom as H2048, Space, H160, H256, H64, U256};
use cfxcore::{
    block_data_manager::DataVersionTuple, consensus::ConsensusGraphInner,
};
use primitives::Block as PrimitiveBlock;
use serde::{Serialize, Serializer};

const SHA3_HASH_OF_EMPTY_UNCLE: &str =
    "1dcc4de8dec75d7aab85b567b6ccd41ad312451b948a7413f0a142fd40d49347";

/// Block Transactions
#[derive(Debug)]
pub enum BlockTransactions {
    /// Only hashes
    Hashes(Vec<H256>),
    /// Full transactions
    Full(Vec<Transaction>),
}

impl Serialize for BlockTransactions {
    fn serialize<S>(&self, serializer: S) -> Result<S::Ok, S::Error>
    where S: Serializer {
        match *self {
            BlockTransactions::Hashes(ref hashes) => {
                hashes.serialize(serializer)
            }
            BlockTransactions::Full(ref ts) => ts.serialize(serializer),
        }
    }
}

/// Block representation
#[derive(Debug, Serialize)]
#[serde(rename_all = "camelCase")]
pub struct Block {
    /// Hash of the block
    pub hash: H256,
    /// Hash of the parent
    pub parent_hash: H256,
    /// Hash of the uncles
    #[serde(rename = "sha3Uncles")]
    pub uncles_hash: H256,
    /// Authors address
    pub author: H160,
    /// Alias of `author`
    pub miner: H160,
    /// State root hash
    pub state_root: H256,
    /// Transactions root hash
    pub transactions_root: H256,
    /// Transactions receipts root hash
    pub receipts_root: H256,
    /// Block number
    pub number: Option<U256>,
    /// Gas Used
    pub gas_used: U256,
    /// Gas Limit
    pub gas_limit: U256,
    /// Extra data
    pub extra_data: Bytes,
    /// Logs bloom
    pub logs_bloom: H2048,
    /// Timestamp
    pub timestamp: U256,
    /// Difficulty
    pub difficulty: U256,
    /// Total difficulty
<<<<<<< HEAD
    pub total_difficulty: U256,
    /// Seal fields
    pub seal_fields: Vec<Bytes>,
=======
    pub total_difficulty: Option<U256>,
>>>>>>> ff6b2be9
    /// Base fee
    #[serde(skip_serializing_if = "Option::is_none")]
    pub base_fee_per_gas: Option<U256>,
    /// Uncles' hashes
    pub uncles: Vec<H256>,
    /// Transactions
    pub transactions: BlockTransactions,
    /// Size in bytes
    pub size: Option<U256>,
    /// Nonce
    pub nonce: H64,
    /// Mix hash
    pub mix_hash: H256,
}

/// Block header representation.
#[derive(Debug, Clone, Serialize, PartialEq, Eq)]
#[serde(rename_all = "camelCase")]
pub struct Header {
    /// Hash of the block
    pub hash: H256,
    /// Hash of the parent
    pub parent_hash: H256,
    /// Hash of the uncles
    #[serde(rename = "sha3Uncles")]
    pub uncles_hash: H256,
    /// Authors address
    pub author: H160,
    /// Alias of `author`
    pub miner: H160,
    /// State root hash
    pub state_root: H256,
    /// Transactions root hash
    pub transactions_root: H256,
    /// Transactions receipts root hash
    pub receipts_root: H256,
    /// Block number
    pub number: Option<U256>,
    /// Gas Used
    pub gas_used: U256,
    /// Gas Limit
    pub gas_limit: U256,
    /// Extra data
    pub extra_data: Bytes,
    /// Logs bloom
    pub logs_bloom: H2048,
    /// Timestamp
    pub timestamp: U256,
    /// Difficulty
    pub difficulty: U256,
    /// Seal fields
    pub seal_fields: Vec<Bytes>,
    /// Base fee
    #[serde(skip_serializing_if = "Option::is_none")]
    pub base_fee_per_gas: Option<U256>,
    /// Size in bytes
    pub size: Option<U256>,
}

impl Block {
    pub fn new(
        b: &PrimitiveBlock, full: bool, consensus_inner: &ConsensusGraphInner,
    ) -> Self {
        // get the block.gas_used
        let tx_len = b.transactions.len();
        let (gas_used, logs_bloom) = if tx_len == 0 {
            (Some(U256::from(0)), H2048::zero())
        } else {
            let maybe_results = consensus_inner
                .block_execution_results_by_hash(
                    &b.hash(),
                    false, /* update_cache */
                );
            match maybe_results {
                Some(DataVersionTuple(_, execution_result)) => {
                    let receipt = execution_result
                        .block_receipts
                        .receipts
                        .get(tx_len - 1)
                        .unwrap();
                    (Some(receipt.accumulated_gas_used), execution_result.bloom)
                }
                None => (None, H2048::zero()),
            }
        };

        Block {
            hash: b.block_header.hash(),
            parent_hash: b.block_header.parent_hash().clone(),
            uncles_hash: hexstr_to_h256(SHA3_HASH_OF_EMPTY_UNCLE),
            author: b.block_header.author().clone(),
            miner: b.block_header.author().clone(),
            state_root: b.block_header.deferred_state_root().clone(),
            transactions_root: b.block_header.transactions_root().clone(),
            receipts_root: b.block_header.deferred_receipts_root().clone(),
            number: Some(b.block_header.height().into()), /* We use height to
                                                           * replace block
                                                           * number for ETH
                                                           * interface */
            gas_used: gas_used.unwrap_or(U256::zero()),
            gas_limit: b.block_header.gas_limit().into(),
            extra_data: Default::default(),
            logs_bloom,
            timestamp: b.block_header.timestamp().into(),
            difficulty: b.block_header.difficulty().into(),
<<<<<<< HEAD
            total_difficulty: 0.into(),
            seal_fields: vec![],
=======
            total_difficulty: None,
>>>>>>> ff6b2be9
            base_fee_per_gas: None,
            uncles: vec![],
            // Note: we allow U256 nonce in Stratum and in the block.
            // However, most mining clients use U64. Here we truncate
            // to U64 to maintain compatibility with eth.
            nonce: b.block_header.nonce().low_u64().to_be_bytes().into(),
            mix_hash: H256::default(),
            transactions: if full {
                BlockTransactions::Full(
                    b.transactions
                        .iter()
                        .filter(|tx| tx.space() == Space::Ethereum)
                        .enumerate()
                        .map(|(idx, t)| {
                            Transaction::from_signed(
                                t,
                                (
                                    Some(b.block_header.hash()),
                                    Some(b.block_header.height().into()),
                                    Some(idx.into()),
                                ),
                            )
                        })
                        .collect(),
                )
            } else {
                BlockTransactions::Hashes(
                    b.transaction_hashes(Some(Space::Ethereum)),
                )
            },
            size: Some(U256::from(b.size())),
        }
    }
}

// impl Header {
//     pub fn new(h: &EthHeader, eip1559_transition: BlockNumber) -> Self {
//         let eip1559_enabled = h.number() >= eip1559_transition;
//         Header {
//             hash: Some(h.hash()),
// 			size: Some(h.rlp().as_raw().len().into()),
// 			parent_hash: h.parent_hash(),
// 			uncles_hash: h.uncles_hash(),
// 			author: h.author(),
// 			miner: h.author(),
// 			state_root: h.state_root(),
// 			transactions_root: h.transactions_root(),
// 			receipts_root: h.receipts_root(),
// 			number: Some(h.number().into()),
// 			gas_used: h.gas_used(),
// 			gas_limit: h.gas_limit(),
// 			logs_bloom: h.log_bloom(),
// 			timestamp: h.timestamp().into(),
// 			difficulty: h.difficulty(),
// 			extra_data: h.extra_data().into(),
// 			seal_fields: h.view().decode_seal(eip1559_enabled)
// 				.expect("Client/Miner returns only valid headers. We only serialize headers
// from Client/Miner; qed") 				.into_iter().map(Into::into).collect(),
// 			base_fee_per_gas: {
// 				if eip1559_enabled {
// 					Some(h.base_fee())
// 				} else {
// 					None
// 				}
// 			},
// 		}
//     }
// }

// /// Block representation with additional info.
// pub type RichBlock = Rich<Block>;
//
// // /// Header representation with additional info.
// // pub type RichHeader = Rich<Header>;
//
// /// Value representation with additional info
// #[derive(Debug, Clone, PartialEq, Eq)]
// pub struct Rich<T> {
//     /// Standard value.
//     pub inner: T,
//     /// Engine-specific fields with additional description.
//     /// Should be included directly to serialized block object.
//     // TODO [ToDr] #[serde(skip_serializing)]
//     pub extra_info: BTreeMap<String, String>,
// }
//
// impl<T> Deref for Rich<T> {
//     type Target = T;
//
//     fn deref(&self) -> &Self::Target { &self.inner }
// }
//
// impl<T: Serialize> Serialize for Rich<T> {
//     fn serialize<S>(&self, serializer: S) -> Result<S::Ok, S::Error>
//     where S: Serializer {
//         use serde_json::{to_value, Value};
//
//         let serialized = (to_value(&self.inner), to_value(&self.extra_info));
//         if let (Ok(Value::Object(mut value)), Ok(Value::Object(extras))) =
//             serialized
//         {
//             // join two objects
//             value.extend(extras);
//             // and serialize
//             value.serialize(serializer)
//         } else {
//             Err(S::Error::custom(
//                 "Unserializable structures: expected objects",
//             ))
//         }
//     }
// }

#[cfg(test)]
mod tests {
    use super::{Block, BlockTransactions};
    use crate::rpc::types::Bytes;
    use cfx_types::{Bloom as H2048, H160, H256, H64, U256};
    //     use super::{Block, BlockTransactions, Header, RichBlock, RichHeader};
    //     use ethereum_types::{Bloom as H2048, H160, H256, H64, U256};
    //     use serde_json;
    //     use std::collections::BTreeMap;
    //     use v1::types::{Bytes, Transaction};
    //
    //     #[test]
    //     fn test_serialize_block_transactions() {
    //         let t = BlockTransactions::Full(vec![Transaction::default()]);
    //         let serialized = serde_json::to_string(&t).unwrap();
    //         assert_eq!(
    //             serialized,
    //
    // r#"[{"hash":"
    // 0x0000000000000000000000000000000000000000000000000000000000000000","
    // nonce":" 0x0","blockHash":null,"blockNumber":null,"transactionIndex":
    // null,"from":" 0x0000000000000000000000000000000000000000","to":null,"
    // value":"0x0"," gasPrice":"0x0","gas":"0x0","input":"0x","creates":
    // null,"raw":"0x"," publicKey":null,"chainId":null,"v":"0x0","r":"0x0",
    // "s":"0x0","condition": null}]"#         );
    //
    //         let t = BlockTransactions::Hashes(vec![H256::default().into()]);
    //         let serialized = serde_json::to_string(&t).unwrap();
    //         assert_eq!(
    //             serialized,
    //
    // r#"["0x0000000000000000000000000000000000000000000000000000000000000000"
    // ]"#         );
    //     }
    //
    #[test]
    fn test_serialize_block() {
        let block = Block {
            hash: H256::default(),
            parent_hash: H256::default(),
            uncles_hash: H256::default(),
            author: H160::default(),
            miner: H160::default(),
            state_root: H256::default(),
            transactions_root: H256::default(),
            receipts_root: H256::default(),
            number: Some(U256::default()),
            gas_used: U256::default(),
            gas_limit: U256::default(),
            extra_data: Bytes::default(),
            logs_bloom: H2048::default(),
            timestamp: U256::default(),
            difficulty: U256::default(),
            total_difficulty: Some(U256::default()),
            base_fee_per_gas: None,
            uncles: vec![],
            transactions: BlockTransactions::Hashes(vec![].into()),
            size: Some(69.into()),
            nonce: H64::default(),
            mix_hash: H256::default(),
        };
        let serialized_block = serde_json::to_string(&block).unwrap();

        assert_eq!(serialized_block, r#"{"hash":"0x0000000000000000000000000000000000000000000000000000000000000000","parentHash":"0x0000000000000000000000000000000000000000000000000000000000000000","sha3Uncles":"0x0000000000000000000000000000000000000000000000000000000000000000","author":"0x0000000000000000000000000000000000000000","miner":"0x0000000000000000000000000000000000000000","stateRoot":"0x0000000000000000000000000000000000000000000000000000000000000000","transactionsRoot":"0x0000000000000000000000000000000000000000000000000000000000000000","receiptsRoot":"0x0000000000000000000000000000000000000000000000000000000000000000","number":"0x0","gasUsed":"0x0","gasLimit":"0x0","extraData":"0x","logsBloom":"0x00000000000000000000000000000000000000000000000000000000000000000000000000000000000000000000000000000000000000000000000000000000000000000000000000000000000000000000000000000000000000000000000000000000000000000000000000000000000000000000000000000000000000000000000000000000000000000000000000000000000000000000000000000000000000000000000000000000000000000000000000000000000000000000000000000000000000000000000000000000000000000000000000000000000000000000000000000000000000000000000000000000000000000000000000000000","timestamp":"0x0","difficulty":"0x0","totalDifficulty":"0x0","uncles":[],"transactions":[],"size":"0x45","nonce":"0x0000000000000000","mixHash":"0x0000000000000000000000000000000000000000000000000000000000000000"}"#);
    }
    //
    //     #[test]
    //     fn none_size_null() {
    //         let block = Block {
    //             hash: Some(H256::default()),
    //             parent_hash: H256::default(),
    //             uncles_hash: H256::default(),
    //             author: H160::default(),
    //             miner: H160::default(),
    //             state_root: H256::default(),
    //             transactions_root: H256::default(),
    //             receipts_root: H256::default(),
    //             number: Some(U256::default()),
    //             gas_used: U256::default(),
    //             gas_limit: U256::default(),
    //             extra_data: Bytes::default(),
    //             logs_bloom: Some(H2048::default()),
    //             timestamp: U256::default(),
    //             difficulty: U256::default(),
    //             total_difficulty: Some(U256::default()),
    //             seal_fields: vec![Bytes::default(), Bytes::default()],
    //             base_fee_per_gas: None,
    //             uncles: vec![],
    //             transactions: BlockTransactions::Hashes(vec![].into()),
    //             size: None,
    //         };
    //         let serialized_block = serde_json::to_string(&block).unwrap();
    //         let rich_block = RichBlock {
    //             inner: block,
    //             extra_info: map![
    //                 "mixHash".into() => format!("{:?}", H256::default()),
    //                 "nonce".into() => format!("{:?}", H64::default())
    //             ],
    //         };
    //         let serialized_rich_block =
    // serde_json::to_string(&rich_block).unwrap();
    //
    //         assert_eq!(
    //             serialized_block,
    //
    // r#"{"hash":"
    // 0x0000000000000000000000000000000000000000000000000000000000000000","
    // parentHash":"
    // 0x0000000000000000000000000000000000000000000000000000000000000000","
    // sha3Uncles":"
    // 0x0000000000000000000000000000000000000000000000000000000000000000","
    // author": "0x0000000000000000000000000000000000000000","miner":"
    // 0x0000000000000000000000000000000000000000","stateRoot":"
    // 0x0000000000000000000000000000000000000000000000000000000000000000","
    // transactionsRoot":"
    // 0x0000000000000000000000000000000000000000000000000000000000000000","
    // receiptsRoot":"
    // 0x0000000000000000000000000000000000000000000000000000000000000000","
    // number": "0x0","gasUsed":"0x0","gasLimit":"0x0","extraData":"0x","
    // logsBloom":"
    // 0x00000000000000000000000000000000000000000000000000000000000000000000000000000000000000000000000000000000000000000000000000000000000000000000000000000000000000000000000000000000000000000000000000000000000000000000000000000000000000000000000000000000000000000000000000000000000000000000000000000000000000000000000000000000000000000000000000000000000000000000000000000000000000000000000000000000000000000000000000000000000000000000000000000000000000000000000000000000000000000000000000000000000000000000000000000000"
    // ,"timestamp":"0x0","difficulty":"0x0","totalDifficulty":"0x0","
    // sealFields":[" 0x","0x"],"uncles":[],"transactions":[],"size":null}"#
    // );         assert_eq!(
    //             serialized_rich_block,
    //
    // r#"{"author":"0x0000000000000000000000000000000000000000","difficulty":"
    // 0x0", "extraData":"0x","gasLimit":"0x0","gasUsed":"0x0","hash":"
    // 0x0000000000000000000000000000000000000000000000000000000000000000","
    // logsBloom":"
    // 0x00000000000000000000000000000000000000000000000000000000000000000000000000000000000000000000000000000000000000000000000000000000000000000000000000000000000000000000000000000000000000000000000000000000000000000000000000000000000000000000000000000000000000000000000000000000000000000000000000000000000000000000000000000000000000000000000000000000000000000000000000000000000000000000000000000000000000000000000000000000000000000000000000000000000000000000000000000000000000000000000000000000000000000000000000000000"
    // ,"miner":"0x0000000000000000000000000000000000000000","mixHash":"
    // 0x0000000000000000000000000000000000000000000000000000000000000000","
    // nonce":" 0x0000000000000000","number":"0x0","parentHash":"
    // 0x0000000000000000000000000000000000000000000000000000000000000000","
    // receiptsRoot":"
    // 0x0000000000000000000000000000000000000000000000000000000000000000","
    // sealFields":["0x","0x"],"sha3Uncles":"
    // 0x0000000000000000000000000000000000000000000000000000000000000000","
    // size": null,"stateRoot":"
    // 0x0000000000000000000000000000000000000000000000000000000000000000","
    // timestamp":"0x0","totalDifficulty":"0x0","transactions":[],"
    // transactionsRoot"
    // :"0x0000000000000000000000000000000000000000000000000000000000000000","
    // uncles":[]}"#         );
    //     }
    //
    //     #[test]
    //     fn test_serialize_header() {
    //         let header = Header {
    //             hash: Some(H256::default()),
    //             parent_hash: H256::default(),
    //             uncles_hash: H256::default(),
    //             author: H160::default(),
    //             miner: H160::default(),
    //             state_root: H256::default(),
    //             transactions_root: H256::default(),
    //             receipts_root: H256::default(),
    //             number: Some(U256::default()),
    //             gas_used: U256::default(),
    //             gas_limit: U256::default(),
    //             extra_data: Bytes::default(),
    //             logs_bloom: H2048::default(),
    //             timestamp: U256::default(),
    //             difficulty: U256::default(),
    //             seal_fields: vec![Bytes::default(), Bytes::default()],
    //             base_fee_per_gas: None,
    //             size: Some(69.into()),
    //         };
    //         let serialized_header = serde_json::to_string(&header).unwrap();
    //         let rich_header = RichHeader {
    //             inner: header,
    //             extra_info: map![
    //                 "mixHash".into() => format!("{:?}", H256::default()),
    //                 "nonce".into() => format!("{:?}", H64::default())
    //             ],
    //         };
    //         let serialized_rich_header =
    // serde_json::to_string(&rich_header).unwrap();
    //
    //         assert_eq!(
    //             serialized_header,
    //
    // r#"{"hash":"
    // 0x0000000000000000000000000000000000000000000000000000000000000000","
    // parentHash":"
    // 0x0000000000000000000000000000000000000000000000000000000000000000","
    // sha3Uncles":"
    // 0x0000000000000000000000000000000000000000000000000000000000000000","
    // author": "0x0000000000000000000000000000000000000000","miner":"
    // 0x0000000000000000000000000000000000000000","stateRoot":"
    // 0x0000000000000000000000000000000000000000000000000000000000000000","
    // transactionsRoot":"
    // 0x0000000000000000000000000000000000000000000000000000000000000000","
    // receiptsRoot":"
    // 0x0000000000000000000000000000000000000000000000000000000000000000","
    // number": "0x0","gasUsed":"0x0","gasLimit":"0x0","extraData":"0x","
    // logsBloom":"
    // 0x00000000000000000000000000000000000000000000000000000000000000000000000000000000000000000000000000000000000000000000000000000000000000000000000000000000000000000000000000000000000000000000000000000000000000000000000000000000000000000000000000000000000000000000000000000000000000000000000000000000000000000000000000000000000000000000000000000000000000000000000000000000000000000000000000000000000000000000000000000000000000000000000000000000000000000000000000000000000000000000000000000000000000000000000000000000"
    // ,"timestamp":"0x0","difficulty":"0x0","sealFields":["0x","0x"],"size":"
    // 0x45" }"#         );
    //         assert_eq!(
    //             serialized_rich_header,
    //
    // r#"{"author":"0x0000000000000000000000000000000000000000","difficulty":"
    // 0x0", "extraData":"0x","gasLimit":"0x0","gasUsed":"0x0","hash":"
    // 0x0000000000000000000000000000000000000000000000000000000000000000","
    // logsBloom":"
    // 0x00000000000000000000000000000000000000000000000000000000000000000000000000000000000000000000000000000000000000000000000000000000000000000000000000000000000000000000000000000000000000000000000000000000000000000000000000000000000000000000000000000000000000000000000000000000000000000000000000000000000000000000000000000000000000000000000000000000000000000000000000000000000000000000000000000000000000000000000000000000000000000000000000000000000000000000000000000000000000000000000000000000000000000000000000000000"
    // ,"miner":"0x0000000000000000000000000000000000000000","mixHash":"
    // 0x0000000000000000000000000000000000000000000000000000000000000000","
    // nonce":" 0x0000000000000000","number":"0x0","parentHash":"
    // 0x0000000000000000000000000000000000000000000000000000000000000000","
    // receiptsRoot":"
    // 0x0000000000000000000000000000000000000000000000000000000000000000","
    // sealFields":["0x","0x"],"sha3Uncles":"
    // 0x0000000000000000000000000000000000000000000000000000000000000000","
    // size":" 0x45","stateRoot":"
    // 0x0000000000000000000000000000000000000000000000000000000000000000","
    // timestamp":"0x0","transactionsRoot":"
    // 0x0000000000000000000000000000000000000000000000000000000000000000"}"#
    //         );
    //     }
}<|MERGE_RESOLUTION|>--- conflicted
+++ resolved
@@ -86,13 +86,7 @@
     /// Difficulty
     pub difficulty: U256,
     /// Total difficulty
-<<<<<<< HEAD
     pub total_difficulty: U256,
-    /// Seal fields
-    pub seal_fields: Vec<Bytes>,
-=======
-    pub total_difficulty: Option<U256>,
->>>>>>> ff6b2be9
     /// Base fee
     #[serde(skip_serializing_if = "Option::is_none")]
     pub base_fee_per_gas: Option<U256>,
@@ -198,12 +192,7 @@
             logs_bloom,
             timestamp: b.block_header.timestamp().into(),
             difficulty: b.block_header.difficulty().into(),
-<<<<<<< HEAD
             total_difficulty: 0.into(),
-            seal_fields: vec![],
-=======
-            total_difficulty: None,
->>>>>>> ff6b2be9
             base_fee_per_gas: None,
             uncles: vec![],
             // Note: we allow U256 nonce in Stratum and in the block.
