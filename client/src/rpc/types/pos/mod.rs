mod status;
<<<<<<< HEAD
mod block;
mod transaction;

pub use self::{
    status::Status,
    block::Block,
    transaction::Transaction,
=======
mod account;

pub use self::{
    status::Status,
    account::Account
>>>>>>> d1e06ef8
};<|MERGE_RESOLUTION|>--- conflicted
+++ resolved
@@ -1,17 +1,11 @@
 mod status;
-<<<<<<< HEAD
 mod block;
 mod transaction;
+mod account;
 
 pub use self::{
     status::Status,
     block::Block,
     transaction::Transaction,
-=======
-mod account;
-
-pub use self::{
-    status::Status,
     account::Account
->>>>>>> d1e06ef8
 };