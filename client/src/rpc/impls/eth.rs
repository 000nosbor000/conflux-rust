--- conflicted
+++ resolved
@@ -13,10 +13,7 @@
 };
 use cfxcore::{
     executive::{
-<<<<<<< HEAD
-=======
         internal_contract::build_bloom_and_recover_phantom,
->>>>>>> 85887978
         revert_reason_decode, ExecutionError, ExecutionOutcome, TxDropError,
     },
     observer::ErrorUnwind,
@@ -28,14 +25,9 @@
 };
 use primitives::{
     filter::LogFilter, receipt::EVM_SPACE_SUCCESS, Action, Block,
-<<<<<<< HEAD
-    BlockHashOrEpochNumber, Eip155Transaction, EpochNumber, SignedTransaction,
-    StorageKey, StorageValue, TransactionIndex, TransactionWithSignature,
-=======
     BlockHashOrEpochNumber, Eip155Transaction, EpochNumber,
     Receipt as PrimitiveReceipt, SignedTransaction, StorageKey, StorageValue,
     TransactionIndex, TransactionOutcome, TransactionWithSignature,
->>>>>>> 85887978
 };
 
 use crate::rpc::{
@@ -407,13 +399,6 @@
 
         let gas_used = primitive_receipt.gas_fee / tx.gas_price();
 
-<<<<<<< HEAD
-        let status_code = primitive_receipt.evm_space_status();
-
-        let contract_address = match status_code == EVM_SPACE_SUCCESS {
-            true => Transaction::deployed_contract_address(tx),
-            false => None,
-=======
         let status_code =
             primitive_receipt.outcome_status.in_space(Space::Ethereum);
 
@@ -422,7 +407,6 @@
                 Transaction::deployed_contract_address(tx)
             }
             _ => None,
->>>>>>> 85887978
         };
 
         let block_hash = exec_info.pivot_hash;
@@ -439,11 +423,7 @@
                 address: log.address,
                 topics: log.topics,
                 data: Bytes(log.data),
-<<<<<<< HEAD
-                block_hash,  // TODO use pivot hash here
-=======
                 block_hash: exec_info.pivot_hash,
->>>>>>> 85887978
                 block_number,
                 transaction_hash,
                 transaction_index, // TODO use right tx index
@@ -975,21 +955,6 @@
                 return Ok(None);
             }
             // prepare block_number, status, contract_address if tx is executed
-<<<<<<< HEAD
-            let (maybe_block_number, maybe_status, maybe_contract_address) =
-                match self
-                    .get_block_execution_info(&tx_info.tx_index.block_hash)?
-                {
-                    None => (None, None, None),
-                    Some(exec_info) => {
-                        let status_code = exec_info.block_receipts.receipts
-                            [tx_info.tx_index.index]
-                            .evm_space_status();
-
-                        let contract_address = match status_code
-                            == EVM_SPACE_SUCCESS
-                        {
-=======
             let (
                 maybe_block_number,
                 maybe_block_hash,
@@ -1007,23 +972,10 @@
 
                     let contract_address =
                         match status_code == EVM_SPACE_SUCCESS {
->>>>>>> 85887978
                             true => Transaction::deployed_contract_address(&tx),
                             false => None,
                         };
 
-<<<<<<< HEAD
-                        (
-                            Some(exec_info.epoch_number.into()),
-                            Some(status_code.into()),
-                            contract_address,
-                        )
-                    }
-                };
-
-            let block_info = (
-                Some(tx_info.tx_index.block_hash), // TODO use pivot hash
-=======
                     (
                         Some(U256::from(exec_info.epoch_number)),
                         Some(exec_info.pivot_hash),
@@ -1035,7 +987,6 @@
 
             let block_info = (
                 maybe_block_hash,
->>>>>>> 85887978
                 maybe_block_number,
                 Some(tx_info.tx_index.index.into()), /* TODO also update
                                                       * tx_index here */
