// Copyright 2019-2021 Conflux Foundation. All rights reserved.
// Conflux is free software and distributed under GNU General Public License.
// See http://www.gnu.org/licenses/

use std::cmp::min;

use cfx_statedb::StateDbExt;
<<<<<<< HEAD
use jsonrpc_core::{BoxFuture, Result as RpcResult};
=======
use jsonrpc_core::{Error as RpcError, Result as RpcResult};
>>>>>>> 9c6ce875
use rlp::Rlp;

use cfx_types::{
    Address, AddressSpaceUtil, BigEndianHash, Space, H160, H256, U256, U64,
};
use cfxcore::{
    executive::{
<<<<<<< HEAD
        contract_address, revert_reason_decode, ExecutionError,
        ExecutionOutcome, TxDropError,
=======
        revert_reason_decode, ExecutionError, ExecutionOutcome, TxDropError,
>>>>>>> 9c6ce875
    },
    rpc_errors::{
        invalid_params_check, Error as CfxRpcError, Result as CfxRpcResult,
    },
    trace::ErrorUnwind,
<<<<<<< HEAD
    vm::{self, CreateContractAddress},
    ConsensusGraph, SharedConsensusGraph, SharedSynchronizationService,
    SharedTransactionPool,
};
use primitives::{
    receipt::TRANSACTION_OUTCOME_SUCCESS, Action, Eip155Transaction,
=======
    vm, ConsensusGraph, SharedConsensusGraph, SharedSynchronizationService,
    SharedTransactionPool,
};
use primitives::{
    Action, BlockHashOrEpochNumber, Eip155Transaction,
>>>>>>> 9c6ce875
    EpochNumber as BlockNumber, SignedTransaction, StorageKey, StorageValue,
    TransactionIndex, TransactionWithSignature,
};

use crate::rpc::{
    error_codes::{
<<<<<<< HEAD
        call_execution_error, invalid_params, request_rejected_in_catch_up_mode,
=======
        call_execution_error, invalid_params,
        request_rejected_in_catch_up_mode, unimplemented,
>>>>>>> 9c6ce875
    },
    impls::cfx::BlockExecInfo,
    traits::eth::{Eth, EthFilter},
    types::{
        eth::{
            Block, CallRequest, Filter, FilterChanges, Log, Receipt, SyncInfo,
            SyncStatus, Transaction,
        },
        Bytes, Index, MAX_GAS_CALL_REQUEST,
    },
};

pub struct EthHandler {
    consensus: SharedConsensusGraph,
    sync: SharedSynchronizationService,
    tx_pool: SharedTransactionPool,
}

impl EthHandler {
    pub fn new(
        consensus: SharedConsensusGraph, sync: SharedSynchronizationService,
        tx_pool: SharedTransactionPool,
    ) -> Self
    {
        EthHandler {
            consensus,
            sync,
            tx_pool,
<<<<<<< HEAD
=======
        }
    }

    fn consensus_graph(&self) -> &ConsensusGraph {
        self.consensus
            .as_any()
            .downcast_ref::<ConsensusGraph>()
            .expect("downcast should succeed")
    }
}

pub fn sign_call(
    chain_id: u32, request: CallRequest,
) -> RpcResult<SignedTransaction> {
    let max_gas = U256::from(MAX_GAS_CALL_REQUEST);
    let gas = min(request.gas.unwrap_or(max_gas), max_gas);
    let from = request.from.unwrap_or_else(|| Address::random());

    Ok(Eip155Transaction {
        nonce: request.nonce.unwrap_or_default(),
        action: request.to.map_or(Action::Create, |addr| Action::Call(addr)),
        gas,
        gas_price: request.gas_price.unwrap_or(1.into()),
        value: request.value.unwrap_or_default(),
        chain_id,
        data: request.data.unwrap_or_default().into_vec(),
    }
    .fake_sign(from.with_evm_space()))
}

impl EthHandler {
    fn exec_transaction(
        &self, request: CallRequest, epoch: Option<BlockNumber>,
    ) -> CfxRpcResult<ExecutionOutcome> {
        let consensus_graph = self.consensus_graph();
        let epoch = epoch.unwrap_or(BlockNumber::LatestState);

        let chain_id = self.consensus.best_chain_id();
        let signed_tx = sign_call(chain_id.in_evm_space(), request)?;
        trace!("call tx {:?}", signed_tx);
        consensus_graph.call_virtual(&signed_tx, epoch.into())
    }

    fn send_transaction_with_signature(
        &self, tx: TransactionWithSignature,
    ) -> CfxRpcResult<H256> {
        if self.sync.catch_up_mode() {
            warn!("Ignore send_transaction request {}. Cannot send transaction when the node is still in catch-up mode.", tx.hash());
            bail!(request_rejected_in_catch_up_mode(None));
        }
        let (signed_trans, failed_trans) =
            self.tx_pool.insert_new_transactions(vec![tx]);
        // FIXME: how is it possible?
        if signed_trans.len() + failed_trans.len() > 1 {
            // This should never happen
            error!("insert_new_transactions failed, invalid length of returned result vector {}", signed_trans.len() + failed_trans.len());
            Ok(H256::zero().into())
        } else if signed_trans.len() + failed_trans.len() == 0 {
            // For tx in transactions_pubkey_cache, we simply ignore them
            debug!("insert_new_transactions ignores inserted transactions");
            // FIXME: this is not invalid params
            bail!(invalid_params("tx", String::from("tx already exist")))
        } else if signed_trans.is_empty() {
            let tx_err = failed_trans.iter().next().expect("Not empty").1;
            // FIXME: this is not invalid params
            bail!(invalid_params("tx", tx_err))
        } else {
            let tx_hash = signed_trans[0].hash();
            self.sync.append_received_transactions(signed_trans);
            Ok(tx_hash.into())
        }
    }

    fn get_block_execution_info(
        &self, block_hash: &H256,
    ) -> CfxRpcResult<Option<BlockExecInfo>> {
        let consensus_graph = self.consensus_graph();

        let (pivot_hash, block_receipts, maybe_state_root) =
            match consensus_graph.get_block_execution_info(block_hash) {
                None => return Ok(None),
                Some((exec_res, maybe_state_root)) => {
                    (exec_res.0, exec_res.1.block_receipts, maybe_state_root)
                }
            };

        let epoch_number = self
            .consensus
            .get_data_manager()
            .block_header_by_hash(&pivot_hash)
            // FIXME: server error, client should request another server.
            .ok_or("Inconsistent state")?
            .height();

        if epoch_number > consensus_graph.best_executed_state_epoch_number() {
            // The receipt is only visible to optimistic execution.
            return Ok(None);
        }

        let block = self
            .consensus
            .get_data_manager()
            .block_by_hash(&block_hash, false /* update_cache */)
            // FIXME: server error, client should request another server.
            .ok_or("Inconsistent state")?;

        if block_receipts.receipts.len() != block.transactions.len() {
            bail!("Inconsistent state");
>>>>>>> 9c6ce875
        }

        Ok(Some(BlockExecInfo {
            block_receipts,
            block,
            epoch_number,
            maybe_state_root,
            pivot_hash,
        }))
    }

    fn construct_rpc_receipt(
        &self, tx_index: TransactionIndex, exec_info: &BlockExecInfo,
    ) -> CfxRpcResult<Receipt> {
        let id = tx_index.index;

        if id >= exec_info.block.transactions.len()
            || id >= exec_info.block_receipts.receipts.len()
            || id >= exec_info.block_receipts.tx_execution_error_messages.len()
        {
            bail!("Inconsistent state");
        }

        let _prior_gas_used = match id {
            0 => U256::zero(),
            id => {
                exec_info.block_receipts.receipts[id - 1].accumulated_gas_used
            }
        };

        let tx = &exec_info.block.transactions[id];
        let inner = &exec_info.block_receipts.receipts[id];

        let receipt = Receipt {
            transaction_type: None, //TODO: how is it defined?
            transaction_hash: Some(tx.hash().clone()),
            transaction_index: Some(tx_index.index.into()), /* TODO: Compute
                                                             * a correct index,
                                                             */
            block_hash: Some(exec_info.pivot_hash),
            from: Some(tx.sender().address),
            to: match tx.action() {
                Action::Create => None,
                Action::Call(addr) => Some(*addr),
            },
            block_number: Some(exec_info.epoch_number.into()),
            cumulative_gas_used: inner.accumulated_gas_used,
            gas_used: None, /* TODO: compute gas used. The acutal use or
                             * charged? */
            contract_address: None, // TODO: compute contract address by tx.
            logs: inner.logs.iter().map(|_| todo!()).collect(), /* TODO: log mapping */
            state_root: exec_info.maybe_state_root.clone(),
            logs_bloom: inner.log_bloom,
            status_code: None, // TODO: make sure what it is.
            effective_gas_price: *tx.gas_price(), /* TODO: what it is, is it
                                * after cip-1559? */
        };

        Ok(receipt)
    }

    fn consensus_graph(&self) -> &ConsensusGraph {
        self.consensus
            .as_any()
            .downcast_ref::<ConsensusGraph>()
            .expect("downcast should succeed")
    }
}

pub fn sign_call(
    chain_id: u32, request: CallRequest,
) -> RpcResult<SignedTransaction> {
    let max_gas = U256::from(MAX_GAS_CALL_REQUEST);
    let gas = min(request.gas.unwrap_or(max_gas), max_gas);
    let from = request.from.unwrap_or_else(|| Address::random());

    Ok(Eip155Transaction {
        nonce: request.nonce.unwrap_or_default(),
        action: request.to.map_or(Action::Create, |addr| Action::Call(addr)),
        gas,
        gas_price: request.gas_price.unwrap_or(1.into()),
        value: request.value.unwrap_or_default(),
        chain_id,
        data: request.data.unwrap_or_default().into_vec(),
    }
    .fake_sign(from.with_evm_space()))
}

impl EthHandler {
    fn exec_transaction(
        &self, request: CallRequest, epoch: Option<BlockNumber>,
    ) -> CfxRpcResult<ExecutionOutcome> {
        let consensus_graph = self.consensus_graph();
        let epoch = epoch.unwrap_or(BlockNumber::LatestState);

        let chain_id = self.consensus.best_chain_id();
        let signed_tx = sign_call(chain_id.in_evm_space(), request)?;
        trace!("call tx {:?}", signed_tx);
        consensus_graph.call_virtual(&signed_tx, epoch.into())
    }

    fn send_transaction_with_signature(
        &self, tx: TransactionWithSignature,
    ) -> CfxRpcResult<H256> {
        if self.sync.catch_up_mode() {
            warn!("Ignore send_transaction request {}. Cannot send transaction when the node is still in catch-up mode.", tx.hash());
            bail!(request_rejected_in_catch_up_mode(None));
        }
        let (signed_trans, failed_trans) =
            self.tx_pool.insert_new_transactions(vec![tx]);
        // FIXME: how is it possible?
        if signed_trans.len() + failed_trans.len() > 1 {
            // This should never happen
            error!("insert_new_transactions failed, invalid length of returned result vector {}", signed_trans.len() + failed_trans.len());
            Ok(H256::zero().into())
        } else if signed_trans.len() + failed_trans.len() == 0 {
            // For tx in transactions_pubkey_cache, we simply ignore them
            debug!("insert_new_transactions ignores inserted transactions");
            // FIXME: this is not invalid params
            bail!(invalid_params("tx", String::from("tx already exist")))
        } else if signed_trans.is_empty() {
            let tx_err = failed_trans.iter().next().expect("Not empty").1;
            // FIXME: this is not invalid params
            bail!(invalid_params("tx", tx_err))
        } else {
            let tx_hash = signed_trans[0].hash();
            self.sync.append_received_transactions(signed_trans);
            Ok(tx_hash.into())
        }
    }

    fn get_block_execution_info(
        &self, block_hash: &H256,
    ) -> CfxRpcResult<Option<BlockExecInfo>> {
        let consensus_graph = self.consensus_graph();

        let (pivot_hash, block_receipts, maybe_state_root) =
            match consensus_graph.get_block_execution_info(block_hash) {
                None => return Ok(None),
                Some((exec_res, maybe_state_root)) => {
                    (exec_res.0, exec_res.1.block_receipts, maybe_state_root)
                }
            };

        let epoch_number = self
            .consensus
            .get_data_manager()
            .block_header_by_hash(&pivot_hash)
            // FIXME: server error, client should request another server.
            .ok_or("Inconsistent state")?
            .height();

        if epoch_number > consensus_graph.best_executed_state_epoch_number() {
            // The receipt is only visible to optimistic execution.
            return Ok(None);
        }

        let block = self
            .consensus
            .get_data_manager()
            .block_by_hash(&block_hash, false /* update_cache */)
            // FIXME: server error, client should request another server.
            .ok_or("Inconsistent state")?;

        if block_receipts.receipts.len() != block.transactions.len() {
            bail!("Inconsistent state");
        }

        Ok(Some(BlockExecInfo {
            block_receipts,
            block,
            epoch_number,
            maybe_state_root,
            pivot_hash,
        }))
    }

    fn construct_rpc_receipt(
        &self, tx_index: TransactionIndex, exec_info: &BlockExecInfo,
    ) -> CfxRpcResult<Receipt> {
        let id = tx_index.index;

        if id >= exec_info.block.transactions.len()
            || id >= exec_info.block_receipts.receipts.len()
            || id >= exec_info.block_receipts.tx_execution_error_messages.len()
        {
            bail!("Inconsistent state");
        }

        let prior_gas_used = match id {
            0 => U256::zero(),
            id => {
                exec_info.block_receipts.receipts[id - 1].accumulated_gas_used
            }
        };

        let tx = &exec_info.block.transactions[id];
        let primitive_receipt = &exec_info.block_receipts.receipts[id];

        let status_code = if primitive_receipt.outcome_status
            == TRANSACTION_OUTCOME_SUCCESS
        {
            1u32
        } else {
            0
        };

        let contract_address = if let Action::Create = tx.action() {
            let (contract_address, _) = contract_address(
                CreateContractAddress::FromSenderNonce,
                0.into(),
                &tx.sender(),
                tx.nonce(),
                tx.data(),
            );
            Some(contract_address.address)
        } else {
            None
        };

        let block_hash = Some(exec_info.pivot_hash);
        let block_number = Some(exec_info.epoch_number.into());
        let transaction_index = Some(tx_index.index.into()); /* TODO: Compute
                                                              * a correct index,
                                                              */
        let transaction_hash = Some(tx.hash());

        let logs = primitive_receipt
            .logs
            .iter()
            .cloned()
            .map(|log| Log {
                address: log.address,
                topics: log.topics,
                data: Bytes(log.data),
                block_hash,
                block_number,
                transaction_hash,
                transaction_index,
                log_index: None, // TODO: count log_index
                transaction_log_index: None,
                log_type: "".to_string(),
                removed: false,
            })
            .collect();

        let receipt = Receipt {
            transaction_type: None,
            transaction_hash,
            transaction_index,
            block_hash,
            from: Some(tx.sender().address),
            to: match tx.action() {
                Action::Create => None,
                Action::Call(addr) => Some(*addr),
            },
            block_number: Some(exec_info.epoch_number.into()),
            cumulative_gas_used: primitive_receipt.accumulated_gas_used,
            gas_used: (primitive_receipt.accumulated_gas_used - prior_gas_used)
                .into(),
            contract_address,
            logs,
            state_root: exec_info.maybe_state_root.clone(),
            logs_bloom: primitive_receipt.log_bloom,
            status_code: Some(status_code.into()),
            effective_gas_price: *tx.gas_price(),
        };

        Ok(receipt)
    }
}

impl Eth for EthHandler {
    type Metadata = ();

    fn protocol_version(&self) -> jsonrpc_core::Result<String> {
        // 65 is a common ETH version now
        Ok(format!("{}", 65))
    }

    fn syncing(&self) -> jsonrpc_core::Result<SyncStatus> {
        if self.sync.catch_up_mode() {
            Ok(
                // Now pass some statistics of Conflux just to make the
                // interface happy
                SyncStatus::Info(SyncInfo {
                    starting_block: U256::from(self.consensus.block_count()),
                    current_block: U256::from(self.consensus.block_count()),
                    highest_block: U256::from(
                        self.sync.get_synchronization_graph().block_count(),
                    ),
                    warp_chunks_amount: None,
                    warp_chunks_processed: None,
                }),
            )
        } else {
            Ok(SyncStatus::None)
        }
    }

    fn hashrate(&self) -> jsonrpc_core::Result<U256> {
        // We do not mine
        Ok(U256::zero())
    }

    fn author(&self) -> jsonrpc_core::Result<H160> {
        // We do not care this, just return zero address
        Ok(H160::zero())
    }

    fn is_mining(&self) -> jsonrpc_core::Result<bool> {
        // We do not mine from ETH perspective
        Ok(false)
    }

    fn chain_id(&self) -> jsonrpc_core::Result<Option<U64>> {
        return Ok(Some(
            self.consensus.best_chain_id().in_native_space().into(),
        ));
<<<<<<< HEAD
=======
    }

    fn gas_price(&self) -> jsonrpc_core::Result<U256> {
        // TODO: Change this
        Ok(U256::from(5000000000u64))
    }

    fn max_priority_fee_per_gas(&self) -> jsonrpc_core::Result<U256> {
        // TODO: Change this
        Ok(U256::from(10000000000u64))
>>>>>>> 9c6ce875
    }

    fn accounts(&self) -> jsonrpc_core::Result<Vec<H160>> {
        // We do not expect people to use the ETH rpc to manage accounts
        Ok(vec![])
    }

    fn block_number(&self) -> jsonrpc_core::Result<U256> {
        let consensus_graph = self.consensus_graph();
        let epoch_num = BlockNumber::LatestMined;
        info!("RPC Request: eth_blockNumber()");
        match consensus_graph.get_height_from_epoch_number(epoch_num.into()) {
            Ok(height) => Ok(height.into()),
            Err(e) => Err(jsonrpc_core::Error::invalid_params(e)),
        }
    }

    fn balance(
        &self, address: H160, num: Option<BlockNumber>,
    ) -> jsonrpc_core::Result<U256> {
        let epoch_num = num.unwrap_or(BlockNumber::LatestState).into();

        info!(
            "RPC Request: eth_getBalance address={:?} epoch_num={:?}",
            address, epoch_num
        );

<<<<<<< HEAD
    fn block_number(&self) -> jsonrpc_core::Result<U256> {
        let consensus_graph = self.consensus_graph();
        let epoch_num = BlockNumber::LatestMined;
        info!("RPC Request: eth_blockNumber()");
        match consensus_graph.get_height_from_epoch_number(epoch_num.into()) {
            Ok(height) => Ok(height.into()),
            Err(e) => Err(jsonrpc_core::Error::invalid_params(e)),
        }
    }

    fn balance(
        &self, address: H160, num: Option<BlockNumber>,
    ) -> jsonrpc_core::Result<U256> {
        let epoch_num = num.unwrap_or(BlockNumber::LatestState).into();

        info!(
            "RPC Request: eth_getBalance address={:?} epoch_num={:?}",
            address, epoch_num
        );

        let state_db = self
            .consensus
            .get_state_db_by_epoch_number(epoch_num, "num")?;
        let acc = state_db
            .get_account(&address.with_evm_space())
            .map_err(|err| CfxRpcError::from(err))?;

=======
        let state_db = self
            .consensus
            .get_state_db_by_epoch_number(epoch_num, "num")?;
        let acc = state_db
            .get_account(&address.with_evm_space())
            .map_err(|err| CfxRpcError::from(err))?;

>>>>>>> 9c6ce875
        Ok(acc.map_or(U256::zero(), |acc| acc.balance).into())
    }

    fn storage_at(
        &self, address: H160, position: U256, epoch_num: Option<BlockNumber>,
    ) -> jsonrpc_core::Result<H256> {
        let epoch_num = epoch_num.unwrap_or(BlockNumber::LatestState).into();

        info!(
            "RPC Request: eth_getStorageAt address={:?}, position={:?}, epoch_num={:?})",
            address, position, epoch_num
        );

        let state_db = self
            .consensus
            .get_state_db_by_epoch_number(epoch_num, "epoch_number")?;

        let position: H256 = H256::from_uint(&position);

        let key = StorageKey::new_storage_key(&address, position.as_ref())
            .with_evm_space();

        Ok(
            match state_db
                .get::<StorageValue>(key)
                .map_err(|err| CfxRpcError::from(err))?
            {
                Some(entry) => H256::from_uint(&entry.value).into(),
                None => H256::zero(),
            },
        )
    }

    fn block_by_hash(
        &self, hash: H256, full: bool,
    ) -> jsonrpc_core::Result<Option<Block>> {
        let block_op = self
            .consensus
            .get_data_manager()
            .block_by_hash(&hash, false);
        if let Some(block) = block_op {
            let inner = self.consensus_graph().inner.read();
            Ok(Some(Block::new(&*block, full, &*inner)))
        } else {
            Ok(None)
        }
    }

    fn block_by_number(
        &self, block_num: BlockNumber, include_txs: bool,
    ) -> jsonrpc_core::Result<Option<Block>> {
        let consensus_graph = self.consensus_graph();
        let inner = &*consensus_graph.inner.read();
        info!("RPC Request: eth_getBlockByNumber block_number={:?} include_txs={:?}", block_num, include_txs);

        let epoch_height = consensus_graph
            .get_height_from_epoch_number(block_num.into())
            .map_err(RpcError::invalid_params)?;

        let pivot_hash = inner
            .get_pivot_hash_from_epoch_number(epoch_height)
            .map_err(RpcError::invalid_params)?;

        let maybe_block = self
            .consensus
            .get_data_manager()
            .block_by_hash(&pivot_hash, false /* update_cache */);

        match maybe_block {
            None => Ok(None),
            Some(b) => Ok(Some(Block::new(&*b, include_txs, inner))),
        }
    }

    fn transaction_count(
        &self, address: H160, num: Option<BlockNumber>,
    ) -> jsonrpc_core::Result<U256> {
        let consensus_graph = self.consensus_graph();

        let num = num.unwrap_or(BlockNumber::LatestState);

        info!(
            "RPC Request: eth_getTransactionCount address={:?} block_number={:?}",
            address, num
        );

        Ok(consensus_graph.next_nonce(
            address.with_native_space(),
            BlockHashOrEpochNumber::EpochNumber(num),
            "num",
        )?)
    }

    fn block_transaction_count_by_hash(
        &self, hash: H256,
    ) -> jsonrpc_core::Result<Option<U256>> {
        let block_op = self
            .consensus
            .get_data_manager()
            .block_by_hash(&hash, false);
        if let Some(block) = block_op {
            Ok(Some(U256::from(block.transactions.len())))
        } else {
            Ok(None)
        }
    }

    fn block_transaction_count_by_number(
        &self, block_num: BlockNumber,
    ) -> jsonrpc_core::Result<Option<U256>> {
        let consensus_graph = self.consensus_graph();
        let inner = &*consensus_graph.inner.read();
        info!(
            "RPC Request: eth_getBlockTransactionCountByHash block_number={:?}",
            block_num
        );

        let epoch_height = consensus_graph
            .get_height_from_epoch_number(block_num.into())
            .map_err(RpcError::invalid_params)?;

        let pivot_hash = inner
            .get_pivot_hash_from_epoch_number(epoch_height)
            .map_err(RpcError::invalid_params)?;

        let maybe_block = self
            .consensus
            .get_data_manager()
            .block_by_hash(&pivot_hash, false /* update_cache */);

        match maybe_block {
            None => Ok(None),
            Some(b) => Ok(Some(U256::from(b.transactions.len()))),
        }
    }

    fn block_uncles_count_by_hash(
        &self, _: H256,
    ) -> jsonrpc_core::Result<Option<U256>> {
        todo!()
    }

    fn block_uncles_count_by_number(
        &self, _: BlockNumber,
    ) -> jsonrpc_core::Result<Option<U256>> {
        todo!()
    }

    fn code_at(
        &self, address: H160, epoch_num: Option<BlockNumber>,
    ) -> jsonrpc_core::Result<Bytes> {
        let epoch_num = epoch_num.unwrap_or(BlockNumber::LatestState).into();

        info!(
            "RPC Request: eth_getCode address={:?} epoch_num={:?}",
            address, epoch_num
        );

        let state_db = self
            .consensus
            .get_state_db_by_epoch_number(epoch_num, "num")?;

        let address = address.with_evm_space();

        let code = match state_db
            .get_account(&address)
            .map_err(|err| CfxRpcError::from(err))?
        {
            Some(acc) => match state_db
                .get_code(&address, &acc.code_hash)
                .map_err(|err| CfxRpcError::from(err))?
            {
                Some(code) => (*code.code).clone(),
                _ => vec![],
            },
            None => vec![],
        };

        Ok(Bytes::new(code))
    }

    fn send_raw_transaction(&self, raw: Bytes) -> jsonrpc_core::Result<H256> {
        let tx: TransactionWithSignature =
            invalid_params_check("raw", Rlp::new(&raw.into_vec()).as_val())?;

        if tx.space() != Space::Ethereum {
            bail!(invalid_params("tx", "Incorrect transaction space"));
        }

        if tx.recover_public().is_err() {
            bail!(invalid_params(
                "tx",
                "Can not recover pubkey for Ethereum like tx"
            ));
        }

        let r = self.send_transaction_with_signature(tx)?;
        Ok(r)
    }

    fn submit_transaction(&self, raw: Bytes) -> jsonrpc_core::Result<H256> {
        self.send_raw_transaction(raw)
    }

    fn call(
        &self, request: CallRequest, epoch: Option<BlockNumber>,
    ) -> jsonrpc_core::Result<Bytes> {
        // TODO: Check the EVM error message. To make the assert_error_eq test
        // case in solidity project compatible.
        match self.exec_transaction(request, epoch)? {
            ExecutionOutcome::NotExecutedDrop(TxDropError::OldNonce(expected, got)) => {
                bail!(call_execution_error(
                    "Transaction can not be executed".into(),
                    format! {"nonce is too old expected {:?} got {:?}", expected, got}.into_bytes()
                ))
            }
            ExecutionOutcome::NotExecutedDrop(TxDropError::InvalidRecipientAddress(recipient)) => {
                bail!(call_execution_error(
                    "Transaction can not be executed".into(),
                    format! {"invalid recipient address {:?}", recipient}.into_bytes()
                ))
            }
            ExecutionOutcome::NotExecutedToReconsiderPacking(e) => {
                bail!(call_execution_error(
                    "Transaction can not be executed".into(),
                    format! {"{:?}", e}.into_bytes()
                ))
            }
            ExecutionOutcome::ExecutionErrorBumpNonce(
                ExecutionError::VmError(vm::Error::Reverted),
                executed,
            ) => bail!(call_execution_error(
                "Transaction reverted".into(),
                executed.output
            )),
            ExecutionOutcome::ExecutionErrorBumpNonce(e, _) => {
                bail!(call_execution_error(
                    "Transaction execution failed".into(),
                    format! {"{:?}", e}.into_bytes()
                ))
            }
            ExecutionOutcome::Finished(executed) => Ok(executed.output.into()),
        }
    }

    fn estimate_gas(
        &self, request: CallRequest, epoch: Option<BlockNumber>,
    ) -> jsonrpc_core::Result<U256> {
        // TODO: Check the EVM error message. To make the assert_error_eq test
        // case in solidity project compatible.
        let executed = match self.exec_transaction(request, epoch)? {
            ExecutionOutcome::NotExecutedDrop(TxDropError::OldNonce(expected, got)) => {
                bail!(call_execution_error(
                    "Can not estimate: transaction can not be executed".into(),
                    format! {"nonce is too old expected {:?} got {:?}", expected, got}.into_bytes()
                ))
            }
            ExecutionOutcome::NotExecutedDrop(TxDropError::InvalidRecipientAddress(recipient)) => {
                bail!(call_execution_error(
                    "Can not estimate: transaction can not be executed".into(),
                    format! {"invalid recipient address {:?}", recipient}.into_bytes()
                ))
            }
            ExecutionOutcome::NotExecutedToReconsiderPacking(e) => {
                bail!(call_execution_error(
                    "Can not estimate: transaction can not be executed".into(),
                    format! {"{:?}", e}.into_bytes()
                ))
            }
            ExecutionOutcome::ExecutionErrorBumpNonce(
                ExecutionError::VmError(vm::Error::Reverted),
                executed,
            ) => {
                // When a revert exception happens, there is usually an error in the sub-calls.
                // So we return the trace information for debugging contract.
                let errors = ErrorUnwind::from_traces(executed.trace).errors.iter()
<<<<<<< HEAD
                    .map(|(addr, error)| {
=======
                    .map(|(addr,error)| {
>>>>>>> 9c6ce875
                        format!("{}: {}", addr, error)
                    })
                    .collect::<Vec<String>>();

                // Decode revert error
                let revert_error = revert_reason_decode(&executed.output);
                let revert_error = if !revert_error.is_empty() {
<<<<<<< HEAD
                    format!(": {}.", revert_error)
                } else {
=======
                    format!(": {}.",revert_error)
                }else{
>>>>>>> 9c6ce875
                    format!(".")
                };

                // Try to fetch the innermost error.
<<<<<<< HEAD
                let innermost_error = if errors.len() > 0 {
                    format!(" Innermost error is at {}.", errors[0])
                } else {
=======
                let innermost_error = if errors.len()>0{
                    format!(" Innermost error is at {}.", errors[0])
                }else{
>>>>>>> 9c6ce875
                    String::default()
                };

                bail!(call_execution_error(
                    format!("Estimation isn't accurate: transaction is reverted{}{}",
                        revert_error, innermost_error),
                    errors.join("\n").into_bytes(),
                ))
            }
            ExecutionOutcome::ExecutionErrorBumpNonce(e, _) => {
                bail!(call_execution_error(
                    format! {"Can not estimate: transaction execution failed, \
                    all gas will be charged (execution error: {:?})", e}
                    .into(),
                    format! {"{:?}", e}.into_bytes()
                ))
            }
            ExecutionOutcome::Finished(executed) => executed,
        };

        // In case of unlimited full gas charge at some VM call, or if there are
        // infinite loops, the total estimated gas used is very close to
        // MAX_GAS_CALL_REQUEST, 0.8 is chosen to check if it's close.
        const TOO_MUCH_GAS_USED: u64 =
            (0.8 * (MAX_GAS_CALL_REQUEST as f32)) as u64;
        if executed.gas_used >= U256::from(TOO_MUCH_GAS_USED) {
            bail!(call_execution_error(
                format!(
                    "Gas too high. Most likely there are problems within the contract code. \
                    gas {}",
                    executed.gas_used
                ),
                format!(
                    "gas {}", executed.gas_used
                )
                .into_bytes(),
            ));
        }
        Ok(executed.gas_used * 4 / 3)
    }

    fn transaction_by_hash(
        &self, hash: H256,
    ) -> jsonrpc_core::Result<Option<Transaction>> {
        info!("RPC Request: eth_getTransactionByHash({:?})", hash);

        if let Some((tx, _)) =
            self.consensus.get_transaction_info_by_hash(&hash)
        {
            return if tx.space() == Space::Ethereum {
                Ok(Some(Transaction::from_signed(&tx)))
            } else {
                Ok(None)
            };
        }

        if let Some(tx) = self.tx_pool.get_transaction(&hash) {
            return if tx.space() == Space::Ethereum {
                Ok(Some(Transaction::from_signed(&tx)))
            } else {
                Ok(None)
            };
        }

        Ok(None)
    }

    fn transaction_by_block_hash_and_index(
        &self, _: H256, _: Index,
    ) -> jsonrpc_core::Result<Option<Transaction>> {
        todo!()
    }

    fn transaction_by_block_number_and_index(
        &self, _: BlockNumber, _: Index,
    ) -> jsonrpc_core::Result<Option<Transaction>> {
        todo!()
    }

    fn transaction_receipt(
        &self, tx_hash: H256,
    ) -> jsonrpc_core::Result<Option<Receipt>> {
        let tx_index =
            match self.consensus.get_data_manager().transaction_index_by_hash(
                &tx_hash, false, /* update_cache */
            ) {
                None => return Ok(None),
                Some(tx_index) => tx_index,
            };

        let exec_info =
            match self.get_block_execution_info(&tx_index.block_hash)? {
                None => return Ok(None),
                Some(res) => res,
            };

        let receipt = self.construct_rpc_receipt(tx_index, &exec_info)?;
        Ok(Some(receipt))
    }

    fn uncle_by_block_hash_and_index(
        &self, _: H256, _: Index,
    ) -> jsonrpc_core::Result<Option<Block>> {
        todo!()
    }

    fn uncle_by_block_number_and_index(
        &self, _: BlockNumber, _: Index,
    ) -> jsonrpc_core::Result<Option<Block>> {
        todo!()
    }

    fn logs(&self, _: Filter) -> jsonrpc_core::Result<Vec<Log>> { todo!() }

    fn submit_hashrate(&self, _: U256, _: H256) -> jsonrpc_core::Result<bool> {
        todo!()
    }
}

impl EthFilter for EthHandler {
    fn new_filter(&self, _: Filter) -> jsonrpc_core::Result<U256> {
        bail!(unimplemented(Some(
            "ETH Filter RPC not implemented!".into()
        )));
    }

    fn new_block_filter(&self) -> jsonrpc_core::Result<U256> {
        bail!(unimplemented(Some(
            "ETH Filter RPC not implemented!".into()
        )));
    }

    fn new_pending_transaction_filter(&self) -> jsonrpc_core::Result<U256> {
        bail!(unimplemented(Some(
            "ETH Filter RPC not implemented!".into()
        )));
    }

    fn filter_changes(&self, _: Index) -> jsonrpc_core::Result<FilterChanges> {
        bail!(unimplemented(Some(
            "ETH Filter RPC not implemented!".into()
        )));
    }

    fn filter_logs(&self, _: Index) -> jsonrpc_core::Result<Vec<Log>> {
        bail!(unimplemented(Some(
            "ETH Filter RPC not implemented!".into()
        )));
    }

    fn uninstall_filter(&self, _: Index) -> jsonrpc_core::Result<bool> {
        bail!(unimplemented(Some(
            "ETH Filter RPC not implemented!".into()
        )));
    }
}<|MERGE_RESOLUTION|>--- conflicted
+++ resolved
@@ -4,56 +4,36 @@
 
 use std::cmp::min;
 
+use jsonrpc_core::{Error as RpcError, Result as RpcResult};
+use rlp::Rlp;
+
 use cfx_statedb::StateDbExt;
-<<<<<<< HEAD
-use jsonrpc_core::{BoxFuture, Result as RpcResult};
-=======
-use jsonrpc_core::{Error as RpcError, Result as RpcResult};
->>>>>>> 9c6ce875
-use rlp::Rlp;
-
 use cfx_types::{
     Address, AddressSpaceUtil, BigEndianHash, Space, H160, H256, U256, U64,
 };
 use cfxcore::{
     executive::{
-<<<<<<< HEAD
         contract_address, revert_reason_decode, ExecutionError,
         ExecutionOutcome, TxDropError,
-=======
-        revert_reason_decode, ExecutionError, ExecutionOutcome, TxDropError,
->>>>>>> 9c6ce875
     },
     rpc_errors::{
         invalid_params_check, Error as CfxRpcError, Result as CfxRpcResult,
     },
     trace::ErrorUnwind,
-<<<<<<< HEAD
     vm::{self, CreateContractAddress},
     ConsensusGraph, SharedConsensusGraph, SharedSynchronizationService,
     SharedTransactionPool,
 };
 use primitives::{
-    receipt::TRANSACTION_OUTCOME_SUCCESS, Action, Eip155Transaction,
-=======
-    vm, ConsensusGraph, SharedConsensusGraph, SharedSynchronizationService,
-    SharedTransactionPool,
-};
-use primitives::{
-    Action, BlockHashOrEpochNumber, Eip155Transaction,
->>>>>>> 9c6ce875
-    EpochNumber as BlockNumber, SignedTransaction, StorageKey, StorageValue,
-    TransactionIndex, TransactionWithSignature,
+    receipt::TRANSACTION_OUTCOME_SUCCESS, Action, BlockHashOrEpochNumber,
+    Eip155Transaction, EpochNumber as BlockNumber, SignedTransaction,
+    StorageKey, StorageValue, TransactionIndex, TransactionWithSignature,
 };
 
 use crate::rpc::{
     error_codes::{
-<<<<<<< HEAD
-        call_execution_error, invalid_params, request_rejected_in_catch_up_mode,
-=======
         call_execution_error, invalid_params,
         request_rejected_in_catch_up_mode, unimplemented,
->>>>>>> 9c6ce875
     },
     impls::cfx::BlockExecInfo,
     traits::eth::{Eth, EthFilter},
@@ -82,176 +62,7 @@
             consensus,
             sync,
             tx_pool,
-<<<<<<< HEAD
-=======
-        }
-    }
-
-    fn consensus_graph(&self) -> &ConsensusGraph {
-        self.consensus
-            .as_any()
-            .downcast_ref::<ConsensusGraph>()
-            .expect("downcast should succeed")
-    }
-}
-
-pub fn sign_call(
-    chain_id: u32, request: CallRequest,
-) -> RpcResult<SignedTransaction> {
-    let max_gas = U256::from(MAX_GAS_CALL_REQUEST);
-    let gas = min(request.gas.unwrap_or(max_gas), max_gas);
-    let from = request.from.unwrap_or_else(|| Address::random());
-
-    Ok(Eip155Transaction {
-        nonce: request.nonce.unwrap_or_default(),
-        action: request.to.map_or(Action::Create, |addr| Action::Call(addr)),
-        gas,
-        gas_price: request.gas_price.unwrap_or(1.into()),
-        value: request.value.unwrap_or_default(),
-        chain_id,
-        data: request.data.unwrap_or_default().into_vec(),
-    }
-    .fake_sign(from.with_evm_space()))
-}
-
-impl EthHandler {
-    fn exec_transaction(
-        &self, request: CallRequest, epoch: Option<BlockNumber>,
-    ) -> CfxRpcResult<ExecutionOutcome> {
-        let consensus_graph = self.consensus_graph();
-        let epoch = epoch.unwrap_or(BlockNumber::LatestState);
-
-        let chain_id = self.consensus.best_chain_id();
-        let signed_tx = sign_call(chain_id.in_evm_space(), request)?;
-        trace!("call tx {:?}", signed_tx);
-        consensus_graph.call_virtual(&signed_tx, epoch.into())
-    }
-
-    fn send_transaction_with_signature(
-        &self, tx: TransactionWithSignature,
-    ) -> CfxRpcResult<H256> {
-        if self.sync.catch_up_mode() {
-            warn!("Ignore send_transaction request {}. Cannot send transaction when the node is still in catch-up mode.", tx.hash());
-            bail!(request_rejected_in_catch_up_mode(None));
-        }
-        let (signed_trans, failed_trans) =
-            self.tx_pool.insert_new_transactions(vec![tx]);
-        // FIXME: how is it possible?
-        if signed_trans.len() + failed_trans.len() > 1 {
-            // This should never happen
-            error!("insert_new_transactions failed, invalid length of returned result vector {}", signed_trans.len() + failed_trans.len());
-            Ok(H256::zero().into())
-        } else if signed_trans.len() + failed_trans.len() == 0 {
-            // For tx in transactions_pubkey_cache, we simply ignore them
-            debug!("insert_new_transactions ignores inserted transactions");
-            // FIXME: this is not invalid params
-            bail!(invalid_params("tx", String::from("tx already exist")))
-        } else if signed_trans.is_empty() {
-            let tx_err = failed_trans.iter().next().expect("Not empty").1;
-            // FIXME: this is not invalid params
-            bail!(invalid_params("tx", tx_err))
-        } else {
-            let tx_hash = signed_trans[0].hash();
-            self.sync.append_received_transactions(signed_trans);
-            Ok(tx_hash.into())
-        }
-    }
-
-    fn get_block_execution_info(
-        &self, block_hash: &H256,
-    ) -> CfxRpcResult<Option<BlockExecInfo>> {
-        let consensus_graph = self.consensus_graph();
-
-        let (pivot_hash, block_receipts, maybe_state_root) =
-            match consensus_graph.get_block_execution_info(block_hash) {
-                None => return Ok(None),
-                Some((exec_res, maybe_state_root)) => {
-                    (exec_res.0, exec_res.1.block_receipts, maybe_state_root)
-                }
-            };
-
-        let epoch_number = self
-            .consensus
-            .get_data_manager()
-            .block_header_by_hash(&pivot_hash)
-            // FIXME: server error, client should request another server.
-            .ok_or("Inconsistent state")?
-            .height();
-
-        if epoch_number > consensus_graph.best_executed_state_epoch_number() {
-            // The receipt is only visible to optimistic execution.
-            return Ok(None);
-        }
-
-        let block = self
-            .consensus
-            .get_data_manager()
-            .block_by_hash(&block_hash, false /* update_cache */)
-            // FIXME: server error, client should request another server.
-            .ok_or("Inconsistent state")?;
-
-        if block_receipts.receipts.len() != block.transactions.len() {
-            bail!("Inconsistent state");
->>>>>>> 9c6ce875
-        }
-
-        Ok(Some(BlockExecInfo {
-            block_receipts,
-            block,
-            epoch_number,
-            maybe_state_root,
-            pivot_hash,
-        }))
-    }
-
-    fn construct_rpc_receipt(
-        &self, tx_index: TransactionIndex, exec_info: &BlockExecInfo,
-    ) -> CfxRpcResult<Receipt> {
-        let id = tx_index.index;
-
-        if id >= exec_info.block.transactions.len()
-            || id >= exec_info.block_receipts.receipts.len()
-            || id >= exec_info.block_receipts.tx_execution_error_messages.len()
-        {
-            bail!("Inconsistent state");
-        }
-
-        let _prior_gas_used = match id {
-            0 => U256::zero(),
-            id => {
-                exec_info.block_receipts.receipts[id - 1].accumulated_gas_used
-            }
-        };
-
-        let tx = &exec_info.block.transactions[id];
-        let inner = &exec_info.block_receipts.receipts[id];
-
-        let receipt = Receipt {
-            transaction_type: None, //TODO: how is it defined?
-            transaction_hash: Some(tx.hash().clone()),
-            transaction_index: Some(tx_index.index.into()), /* TODO: Compute
-                                                             * a correct index,
-                                                             */
-            block_hash: Some(exec_info.pivot_hash),
-            from: Some(tx.sender().address),
-            to: match tx.action() {
-                Action::Create => None,
-                Action::Call(addr) => Some(*addr),
-            },
-            block_number: Some(exec_info.epoch_number.into()),
-            cumulative_gas_used: inner.accumulated_gas_used,
-            gas_used: None, /* TODO: compute gas used. The acutal use or
-                             * charged? */
-            contract_address: None, // TODO: compute contract address by tx.
-            logs: inner.logs.iter().map(|_| todo!()).collect(), /* TODO: log mapping */
-            state_root: exec_info.maybe_state_root.clone(),
-            logs_bloom: inner.log_bloom,
-            status_code: None, // TODO: make sure what it is.
-            effective_gas_price: *tx.gas_price(), /* TODO: what it is, is it
-                                * after cip-1559? */
-        };
-
-        Ok(receipt)
+        }
     }
 
     fn consensus_graph(&self) -> &ConsensusGraph {
@@ -512,8 +323,6 @@
         return Ok(Some(
             self.consensus.best_chain_id().in_native_space().into(),
         ));
-<<<<<<< HEAD
-=======
     }
 
     fn gas_price(&self) -> jsonrpc_core::Result<U256> {
@@ -524,7 +333,6 @@
     fn max_priority_fee_per_gas(&self) -> jsonrpc_core::Result<U256> {
         // TODO: Change this
         Ok(U256::from(10000000000u64))
->>>>>>> 9c6ce875
     }
 
     fn accounts(&self) -> jsonrpc_core::Result<Vec<H160>> {
@@ -552,27 +360,6 @@
             address, epoch_num
         );
 
-<<<<<<< HEAD
-    fn block_number(&self) -> jsonrpc_core::Result<U256> {
-        let consensus_graph = self.consensus_graph();
-        let epoch_num = BlockNumber::LatestMined;
-        info!("RPC Request: eth_blockNumber()");
-        match consensus_graph.get_height_from_epoch_number(epoch_num.into()) {
-            Ok(height) => Ok(height.into()),
-            Err(e) => Err(jsonrpc_core::Error::invalid_params(e)),
-        }
-    }
-
-    fn balance(
-        &self, address: H160, num: Option<BlockNumber>,
-    ) -> jsonrpc_core::Result<U256> {
-        let epoch_num = num.unwrap_or(BlockNumber::LatestState).into();
-
-        info!(
-            "RPC Request: eth_getBalance address={:?} epoch_num={:?}",
-            address, epoch_num
-        );
-
         let state_db = self
             .consensus
             .get_state_db_by_epoch_number(epoch_num, "num")?;
@@ -580,15 +367,6 @@
             .get_account(&address.with_evm_space())
             .map_err(|err| CfxRpcError::from(err))?;
 
-=======
-        let state_db = self
-            .consensus
-            .get_state_db_by_epoch_number(epoch_num, "num")?;
-        let acc = state_db
-            .get_account(&address.with_evm_space())
-            .map_err(|err| CfxRpcError::from(err))?;
-
->>>>>>> 9c6ce875
         Ok(acc.map_or(U256::zero(), |acc| acc.balance).into())
     }
 
@@ -640,6 +418,7 @@
     fn block_by_number(
         &self, block_num: BlockNumber, include_txs: bool,
     ) -> jsonrpc_core::Result<Option<Block>> {
+        // TODO: When including transactions, consider packing all transactions.
         let consensus_graph = self.consensus_graph();
         let inner = &*consensus_graph.inner.read();
         info!("RPC Request: eth_getBlockByNumber block_number={:?} include_txs={:?}", block_num, include_txs);
@@ -865,11 +644,7 @@
                 // When a revert exception happens, there is usually an error in the sub-calls.
                 // So we return the trace information for debugging contract.
                 let errors = ErrorUnwind::from_traces(executed.trace).errors.iter()
-<<<<<<< HEAD
-                    .map(|(addr, error)| {
-=======
                     .map(|(addr,error)| {
->>>>>>> 9c6ce875
                         format!("{}: {}", addr, error)
                     })
                     .collect::<Vec<String>>();
@@ -877,26 +652,15 @@
                 // Decode revert error
                 let revert_error = revert_reason_decode(&executed.output);
                 let revert_error = if !revert_error.is_empty() {
-<<<<<<< HEAD
-                    format!(": {}.", revert_error)
-                } else {
-=======
                     format!(": {}.",revert_error)
                 }else{
->>>>>>> 9c6ce875
                     format!(".")
                 };
 
                 // Try to fetch the innermost error.
-<<<<<<< HEAD
                 let innermost_error = if errors.len() > 0 {
                     format!(" Innermost error is at {}.", errors[0])
                 } else {
-=======
-                let innermost_error = if errors.len()>0{
-                    format!(" Innermost error is at {}.", errors[0])
-                }else{
->>>>>>> 9c6ce875
                     String::default()
                 };
 
