// Copyright 2019 Conflux Foundation. All rights reserved.
// Conflux is free software and distributed under GNU General Public License.
// See http://www.gnu.org/licenses/

use std::{
    collections::{BTreeMap, HashSet},
    net::SocketAddr,
    sync::Arc,
    time::Duration,
};

use bigdecimal::BigDecimal;
use clap::crate_version;
use jsonrpc_core::{
    Error as RpcError, Result as JsonRpcResult, Value as RpcValue,
};
use keccak_hash::keccak;
use num_bigint::{BigInt, ToBigInt};
use parking_lot::{Condvar, Mutex};

use cfx_addr::Network;
use cfx_parameters::staking::DRIPS_PER_STORAGE_COLLATERAL_UNIT;
use cfx_types::{Address, H160, H256, H520, U128, U256, U512, U64};
use cfxcore::{
<<<<<<< HEAD
    consensus::pos_handler::PosVerifier, rpc_errors::invalid_params_check,
    spec::genesis::register_transaction, BlockDataManager, ConsensusGraph,
    ConsensusGraphTrait, PeerInfo, SharedConsensusGraph, SharedTransactionPool,
=======
    consensus::pos_handler::PosVerifier,
    pos::{consensus::ConsensusDB, mempool::SubmissionStatus},
    rpc_errors::invalid_params_check,
    spec::genesis::register_transaction,
    BlockDataManager, ConsensusGraph, ConsensusGraphTrait, PeerInfo,
    SharedConsensusGraph, SharedTransactionPool,
>>>>>>> 7c594feb
};
use cfxcore_accounts::AccountProvider;
use cfxkey::Password;
use diem_types::account_address::{from_consensus_public_key, AccountAddress};
use network::{
    node_table::{Node, NodeEndpoint, NodeEntry, NodeId},
    throttling::{self, THROTTLING_SERVICE},
    NetworkService, SessionDetails, UpdateNodeOperation,
};
use primitives::{
    transaction::TransactionType, Account, Action, SignedTransaction,
};

use crate::rpc::{
    types::{
        errors::check_rpc_address_network, Block as RpcBlock,
        BlockHashOrEpochNumber, Bytes, CheckBalanceAgainstTransactionResponse,
        EpochNumber, RpcAddress, Status as RpcStatus,
        Transaction as RpcTransaction, TxPoolPendingInfo, TxWithPoolInfo,
    },
    RpcResult,
};

fn grouped_txs<T, F>(
    txs: Vec<Arc<SignedTransaction>>, converter: F,
) -> BTreeMap<String, BTreeMap<usize, Vec<T>>>
where F: Fn(Arc<SignedTransaction>) -> T {
    let mut addr_grouped_txs: BTreeMap<String, BTreeMap<usize, Vec<T>>> =
        BTreeMap::new();

    for tx in txs {
        let addr = format!("{:?}", tx.sender());
        let addr_entry: &mut BTreeMap<usize, Vec<T>> =
            addr_grouped_txs.entry(addr).or_insert(BTreeMap::new());

        let nonce = tx.nonce().as_usize();
        let nonce_entry: &mut Vec<T> =
            addr_entry.entry(nonce).or_insert(Vec::new());

        nonce_entry.push(converter(tx));
    }

    addr_grouped_txs
}

pub fn check_balance_against_transaction(
    user_account: Option<Account>, contract_account: Option<Account>,
    is_sponsored: bool, gas_limit: U256, gas_price: U256, storage_limit: U256,
) -> CheckBalanceAgainstTransactionResponse
{
    let sponsor_for_gas = contract_account
        .as_ref()
        .map(|a| a.sponsor_info.sponsor_for_gas)
        .unwrap_or_default();

    let gas_bound: U512 = contract_account
        .as_ref()
        .map(|a| a.sponsor_info.sponsor_gas_bound)
        .unwrap_or_default()
        .into();

    let balance_for_gas: U512 = contract_account
        .as_ref()
        .map(|a| a.sponsor_info.sponsor_balance_for_gas)
        .unwrap_or_default()
        .into();

    let sponsor_for_collateral = contract_account
        .as_ref()
        .map(|a| a.sponsor_info.sponsor_for_collateral)
        .unwrap_or_default();

    let balance_for_collateral: U512 = contract_account
        .as_ref()
        .map(|a| a.sponsor_info.sponsor_balance_for_collateral)
        .unwrap_or_default()
        .into();

    let user_balance: U512 =
        user_account.map(|a| a.balance).unwrap_or_default().into();

    let gas_cost_in_drip = gas_limit.full_mul(gas_price);

    let will_pay_tx_fee = !is_sponsored
        || sponsor_for_gas.is_zero()
        || (gas_cost_in_drip > gas_bound)
        || (gas_cost_in_drip > balance_for_gas);

    let storage_cost_in_drip =
        storage_limit.full_mul(*DRIPS_PER_STORAGE_COLLATERAL_UNIT);

    let will_pay_collateral = !is_sponsored
        || sponsor_for_collateral.is_zero()
        || (storage_cost_in_drip > balance_for_collateral);

    let minimum_balance = match (will_pay_tx_fee, will_pay_collateral) {
        (false, false) => 0.into(),
        (true, false) => gas_cost_in_drip,
        (false, true) => storage_cost_in_drip,
        (true, true) => gas_cost_in_drip + storage_cost_in_drip,
    };

    let is_balance_enough = user_balance >= minimum_balance;

    CheckBalanceAgainstTransactionResponse {
        will_pay_tx_fee,
        will_pay_collateral,
        is_balance_enough,
    }
}

pub struct RpcImpl {
    exit: Arc<(Mutex<bool>, Condvar)>,
    consensus: SharedConsensusGraph,
    data_man: Arc<BlockDataManager>,
    network: Arc<NetworkService>,
    tx_pool: SharedTransactionPool,
    accounts: Arc<AccountProvider>,
    pub pos_handler: Arc<PosVerifier>,
<<<<<<< HEAD
=======
    _pos_tx_sender: Mutex<
        mpsc::Sender<(
            DiemSignedTransaction,
            oneshot::Sender<anyhow::Result<SubmissionStatus>>,
        )>,
    >,
    pub diem_db: Arc<DiemDB>,
    pub pos_consensus_db: Arc<ConsensusDB>,
>>>>>>> 7c594feb
}

impl RpcImpl {
    pub fn new(
        exit: Arc<(Mutex<bool>, Condvar)>, consensus: SharedConsensusGraph,
        network: Arc<NetworkService>, tx_pool: SharedTransactionPool,
        accounts: Arc<AccountProvider>, pos_verifier: Arc<PosVerifier>,
<<<<<<< HEAD
=======
        pos_tx_sender: mpsc::Sender<(
            DiemSignedTransaction,
            oneshot::Sender<anyhow::Result<SubmissionStatus>>,
        )>,
        diem_db: Arc<DiemDB>, pos_consensus_db: Arc<ConsensusDB>,
>>>>>>> 7c594feb
    ) -> Self
    {
        let data_man = consensus.get_data_manager().clone();

        RpcImpl {
            exit,
            consensus,
            data_man,
            network,
            tx_pool,
            accounts,
            pos_handler: pos_verifier,
<<<<<<< HEAD
=======
            _pos_tx_sender: Mutex::new(pos_tx_sender),
            diem_db,
            pos_consensus_db,
>>>>>>> 7c594feb
        }
    }

    fn consensus_graph(&self) -> &ConsensusGraph {
        self.consensus
            .as_any()
            .downcast_ref::<ConsensusGraph>()
            .expect("downcast should succeed")
    }

    fn check_address_network(&self, network: Network) -> RpcResult<()> {
        invalid_params_check(
            "address",
            check_rpc_address_network(
                Some(network),
                self.network.get_network_type(),
            ),
        )
    }
}

// Cfx RPC implementation
impl RpcImpl {
    pub fn best_block_hash(&self) -> JsonRpcResult<H256> {
        info!("RPC Request: cfx_getBestBlockHash()");
        Ok(self.consensus.best_block_hash().into())
    }

    pub fn gas_price(&self) -> RpcResult<U256> {
        let consensus_graph = self.consensus_graph();
        info!("RPC Request: cfx_gasPrice()");
        Ok(consensus_graph
            .gas_price()
            .unwrap_or(cfxcore::consensus_parameters::ONE_GDRIP_IN_DRIP.into())
            .into())
    }

    pub fn epoch_number(
        &self, epoch_num: Option<EpochNumber>,
    ) -> JsonRpcResult<U256> {
        let consensus_graph = self.consensus_graph();
        let epoch_num = epoch_num.unwrap_or(EpochNumber::LatestMined);
        info!("RPC Request: cfx_epochNumber({:?})", epoch_num);
        match consensus_graph.get_height_from_epoch_number(epoch_num.into()) {
            Ok(height) => Ok(height.into()),
            Err(e) => Err(RpcError::invalid_params(e)),
        }
    }

    pub fn block_by_epoch_number(
        &self, epoch_num: EpochNumber, include_txs: bool,
    ) -> RpcResult<Option<RpcBlock>> {
        let consensus_graph = self.consensus_graph();
        let inner = &*consensus_graph.inner.read();
        info!("RPC Request: cfx_getBlockByEpochNumber epoch_number={:?} include_txs={:?}", epoch_num, include_txs);

        let epoch_height = consensus_graph
            .get_height_from_epoch_number(epoch_num.into())
            .map_err(RpcError::invalid_params)?;

        let pivot_hash = inner
            .get_pivot_hash_from_epoch_number(epoch_height)
            .map_err(RpcError::invalid_params)?;

        let maybe_block = self
            .data_man
            .block_by_hash(&pivot_hash, false /* update_cache */);

        match maybe_block {
            None => Ok(None),
            Some(b) => Ok(Some(RpcBlock::new(
                &*b,
                *self.network.get_network_type(),
                consensus_graph,
                inner,
                &self.data_man,
                include_txs,
            )?)),
        }
    }

    pub fn confirmation_risk_by_hash(
        &self, block_hash: H256,
    ) -> JsonRpcResult<Option<U256>> {
        let consensus_graph = self.consensus_graph();
        let inner = &*consensus_graph.inner.read();
        let result = consensus_graph
            .confirmation_meter
            .confirmation_risk_by_hash(inner, block_hash.into());
        if result.is_none() {
            Ok(None)
        } else {
            let risk: BigDecimal = result.unwrap().into();
            let scale = BigInt::parse_bytes(b"FFFFFFFFFFFFFFFFFFFFFFFFFFFFFFFFFFFFFFFFFFFFFFFFFFFFFFFFFFFFFFFF", 16).expect("failed to unwrap U256::max into bigInt");

            //TODO: there's a precision problem here, it should be fine under a
            // (2^256 - 1) scale
            let scaled_risk: BigInt = (risk * scale)
                .to_bigint()
                .expect("failed to convert scaled risk to bigInt");
            let (sign, big_endian_bytes) = scaled_risk.to_bytes_be();
            assert_ne!(sign, num_bigint::Sign::Minus);
            let rpc_result = U256::from(big_endian_bytes.as_slice());
            Ok(Some(rpc_result.into()))
        }
    }

    pub fn block_by_hash(
        &self, hash: H256, include_txs: bool,
    ) -> RpcResult<Option<RpcBlock>> {
        let consensus_graph = self.consensus_graph();
        let hash: H256 = hash.into();
        info!(
            "RPC Request: cfx_getBlockByHash hash={:?} include_txs={:?}",
            hash, include_txs
        );

        let inner = &*consensus_graph.inner.read();

        let maybe_block =
            self.data_man.block_by_hash(&hash, false /* update_cache */);

        match maybe_block {
            None => Ok(None),
            Some(b) => Ok(Some(RpcBlock::new(
                &*b,
                *self.network.get_network_type(),
                consensus_graph,
                inner,
                &self.data_man,
                include_txs,
            )?)),
        }
    }

    pub fn block_by_hash_with_pivot_assumption(
        &self, block_hash: H256, pivot_hash: H256, epoch_number: U64,
    ) -> RpcResult<RpcBlock> {
        let consensus_graph = self.consensus_graph();
        let inner = &*consensus_graph.inner.read();
        let block_hash: H256 = block_hash.into();
        let pivot_hash: H256 = pivot_hash.into();
        let epoch_number = epoch_number.as_usize() as u64;

        info!(
            "RPC Request: cfx_getBlockByHashWithPivotAssumption block_hash={:?} pivot_hash={:?} epoch_number={:?}",
            block_hash, pivot_hash, epoch_number
        );

        let genesis = self.consensus.get_data_manager().true_genesis.hash();

        // for genesis, check criteria directly
        if block_hash == genesis && (pivot_hash != genesis || epoch_number != 0)
        {
            bail!(RpcError::invalid_params("pivot chain assumption failed"));
        }

        // `block_hash` must match `epoch_number`
        if block_hash != genesis
            && (consensus_graph.get_block_epoch_number(&block_hash)
                != epoch_number.into())
        {
            bail!(RpcError::invalid_params("pivot chain assumption failed"));
        }

        // `pivot_hash` must match `epoch_number`
        inner
            .check_block_pivot_assumption(&pivot_hash, epoch_number)
            .map_err(RpcError::invalid_params)?;

        let block = self
            .data_man
            .block_by_hash(&block_hash, false /* update_cache */)
            .ok_or_else(|| RpcError::invalid_params("Block not found"))?;

        debug!("Build RpcBlock {}", block.hash());
        Ok(RpcBlock::new(
            &*block,
            *self.network.get_network_type(),
            consensus_graph,
            inner,
            &self.data_man,
            true,
        )?)
    }

    pub fn block_by_block_number(
        &self, block_number: U64, include_txs: bool,
    ) -> RpcResult<Option<RpcBlock>> {
        let block_number = block_number.as_u64();
        let consensus_graph = self.consensus_graph();

        info!(
            "RPC Request: cfx_getBlockByBlockNumber hash={:?} include_txs={:?}",
            block_number, include_txs
        );

        let inner = &*consensus_graph.inner.read();

        let block_hash = match self
            .data_man
            .hash_by_block_number(block_number, true /* update cache */)
        {
            None => return Ok(None),
            Some(h) => h,
        };

        let maybe_block = self
            .data_man
            .block_by_hash(&block_hash, false /* update_cache */);

        match maybe_block {
            None => Ok(None),
            Some(b) => Ok(Some(RpcBlock::new(
                &*b,
                *self.network.get_network_type(),
                consensus_graph,
                inner,
                &self.data_man,
                include_txs,
            )?)),
        }
    }

    pub fn blocks_by_epoch(
        &self, num: EpochNumber,
    ) -> JsonRpcResult<Vec<H256>> {
        info!("RPC Request: cfx_getBlocksByEpoch epoch_number={:?}", num);

        self.consensus
            .get_block_hashes_by_epoch(num.into())
            .map_err(RpcError::invalid_params)
            .and_then(|vec| Ok(vec.into_iter().map(|x| x.into()).collect()))
    }

    pub fn skipped_blocks_by_epoch(
        &self, num: EpochNumber,
    ) -> JsonRpcResult<Vec<H256>> {
        info!(
            "RPC Request: cfx_getSkippedBlocksByEpoch epoch_number={:?}",
            num
        );

        self.consensus
            .get_skipped_block_hashes_by_epoch(num.into())
            .map_err(RpcError::invalid_params)
            .and_then(|vec| Ok(vec.into_iter().map(|x| x.into()).collect()))
    }

    pub fn next_nonce(
        &self, address: RpcAddress, num: Option<BlockHashOrEpochNumber>,
    ) -> RpcResult<U256> {
        self.check_address_network(address.network)?;
        let consensus_graph = self.consensus_graph();

        let num = num.unwrap_or(BlockHashOrEpochNumber::EpochNumber(
            EpochNumber::LatestState,
        ));

        info!(
            "RPC Request: cfx_getNextNonce address={:?} epoch_num={:?}",
            address, num
        );

        // TODO: check if address is not in reserved address space.
        // We pass "num" into next_nonce() function for the error reporting
        // rpc_param_name because the user passed epoch number could be invalid.
        consensus_graph.next_nonce(address.hex_address, num.into(), "num")
    }
}

// Test RPC implementation
impl RpcImpl {
    pub fn add_latency(
        &self, id: NodeId, latency_ms: f64,
    ) -> JsonRpcResult<()> {
        match self.network.add_latency(id, latency_ms) {
            Ok(_) => Ok(()),
            Err(_) => Err(RpcError::internal_error()),
        }
    }

    pub fn add_peer(
        &self, node_id: NodeId, address: SocketAddr,
    ) -> JsonRpcResult<()> {
        let node = NodeEntry {
            id: node_id,
            endpoint: NodeEndpoint {
                address,
                udp_port: address.port(),
            },
        };
        info!("RPC Request: add_peer({:?})", node.clone());
        match self.network.add_peer(node) {
            Ok(_x) => Ok(()),
            Err(_) => Err(RpcError::internal_error()),
        }
    }

    pub fn chain(&self) -> RpcResult<Vec<RpcBlock>> {
        info!("RPC Request: cfx_getChain");
        let consensus_graph = self.consensus_graph();
        let inner = &*consensus_graph.inner.read();

        let construct_block = |hash| {
            let block = self
                .data_man
                .block_by_hash(hash, false /* update_cache */)
                .expect("Error to get block by hash");

            RpcBlock::new(
                &*block,
                *self.network.get_network_type(),
                consensus_graph,
                inner,
                &self.data_man,
                true,
            )
        };

        Ok(inner
            .all_blocks_with_topo_order()
            .iter()
            .map(construct_block)
            .collect::<Result<_, _>>()?)
    }

    pub fn drop_peer(
        &self, node_id: NodeId, address: SocketAddr,
    ) -> JsonRpcResult<()> {
        let node = NodeEntry {
            id: node_id,
            endpoint: NodeEndpoint {
                address,
                udp_port: address.port(),
            },
        };
        info!("RPC Request: drop_peer({:?})", node.clone());
        match self.network.drop_peer(node) {
            Ok(_) => Ok(()),
            Err(_) => Err(RpcError::internal_error()),
        }
    }

    pub fn get_block_count(&self) -> JsonRpcResult<u64> {
        info!("RPC Request: get_block_count()");
        let count = self.consensus.block_count();
        info!("RPC Response: get_block_count={}", count);
        Ok(count)
    }

    pub fn get_goodput(&self) -> JsonRpcResult<String> {
        let consensus_graph = self.consensus_graph();
        info!("RPC Request: get_goodput");
        let mut all_block_set = HashSet::new();
        for epoch_number in 1..consensus_graph.best_epoch_number() {
            for block_hash in consensus_graph
                .get_block_hashes_by_epoch(epoch_number.into())
                .map_err(|_| RpcError::internal_error())?
            {
                all_block_set.insert(block_hash);
            }
        }
        let mut set = HashSet::new();
        let mut min = std::u64::MAX;
        let mut max: u64 = 0;
        for key in &all_block_set {
            if let Some(block) =
                self.data_man.block_by_hash(key, false /* update_cache */)
            {
                let timestamp = block.block_header.timestamp();
                if timestamp < min && timestamp > 0 {
                    min = timestamp;
                }
                if timestamp > max {
                    max = timestamp;
                }
                for transaction in &block.transactions {
                    set.insert(transaction.hash());
                }
            }
        }
        if max != min {
            //get goodput for the range (30%, 80%)
            let lower_bound = min + ((max - min) as f64 * 0.3) as u64;
            let upper_bound = min + ((max - min) as f64 * 0.8) as u64;
            let mut ranged_set = HashSet::new();
            for key in &all_block_set {
                if let Some(block) = self
                    .data_man
                    .block_by_hash(key, false /* update_cache */)
                {
                    let timestamp = block.block_header.timestamp();
                    if timestamp > lower_bound && timestamp < upper_bound {
                        for transaction in &block.transactions {
                            ranged_set.insert(transaction.hash());
                        }
                    }
                }
            }
            if upper_bound != lower_bound {
                Ok(format!(
                    "full: {}, ranged: {}",
                    set.len() as isize / (max - min) as isize,
                    ranged_set.len() as isize
                        / (upper_bound - lower_bound) as isize
                ))
            } else {
                Ok(format!(
                    "full: {}",
                    set.len() as isize / (max - min) as isize
                ))
            }
        } else {
            Ok("-1".to_string())
        }
    }

    pub fn get_nodeid(&self, challenge: Vec<u8>) -> JsonRpcResult<Vec<u8>> {
        match self.network.sign_challenge(challenge) {
            Ok(r) => Ok(r),
            Err(_) => Err(RpcError::internal_error()),
        }
    }

    pub fn get_peer_info(&self) -> JsonRpcResult<Vec<PeerInfo>> {
        info!("RPC Request: get_peer_info");
        match self.network.get_peer_info() {
            None => Ok(Vec::new()),
            Some(peers) => Ok(peers),
        }
    }

    pub fn get_status(&self) -> RpcResult<RpcStatus> {
        let consensus_graph = self.consensus_graph();

        let (best_info, block_number) = {
            // keep read lock to maintain consistent view
            let _inner = &*consensus_graph.inner.read();

            let best_info = self.consensus.best_info();

            let block_number = self
                .consensus
                .get_block_number(&best_info.best_block_hash)?
                .ok_or("block_number is missing for best_hash")?
                // The returned block_number of `best_hash` does not include `best_hash` itself.
                + 1;

            (best_info, block_number)
        };

        let tx_count = self.tx_pool.total_unpacked();

        let latest_checkpoint = consensus_graph
            .get_height_from_epoch_number(EpochNumber::LatestCheckpoint.into())?
            .into();

        let latest_confirmed = consensus_graph
            .get_height_from_epoch_number(EpochNumber::LatestConfirmed.into())?
            .into();

        let latest_state = consensus_graph
            .get_height_from_epoch_number(EpochNumber::LatestState.into())?
            .into();

        Ok(RpcStatus {
            best_hash: best_info.best_block_hash.into(),
            block_number: block_number.into(),
            chain_id: best_info.chain_id.into(),
            epoch_number: best_info.best_epoch_number.into(),
            latest_checkpoint,
            latest_confirmed,
            latest_state,
            network_id: self.network.network_id().into(),
            pending_tx_number: tx_count.into(),
        })
    }

    pub fn say_hello(&self) -> JsonRpcResult<String> {
        Ok("Hello, world".into())
    }

    pub fn stop(&self) -> JsonRpcResult<()> {
        *self.exit.0.lock() = true;
        self.exit.1.notify_all();

        Ok(())
    }

    pub fn pos_register(
        &self, voting_power: U64,
    ) -> JsonRpcResult<(Bytes, AccountAddress)> {
        let tx = register_transaction(
            self.pos_handler.config().bls_key.private_key(),
            self.pos_handler.config().vrf_key.public_key(),
            voting_power.as_u64(),
            0,
        );
        let identifier = from_consensus_public_key(
            &self.pos_handler.config().bls_key.public_key(),
            &self.pos_handler.config().vrf_key.public_key(),
        );
        Ok((tx.data.into(), identifier))
    }

    pub fn pos_update_voting_power(
        &self, _pos_account: AccountAddress, _increased_voting_power: U64,
    ) -> JsonRpcResult<()> {
        unimplemented!()
    }

    pub fn pos_retire_self(&self) -> JsonRpcResult<()> { unimplemented!() }

    pub fn pos_start(&self) -> RpcResult<()> {
        self.pos_handler
            .initialize(self.consensus.clone().to_arc_consensus())?;
        Ok(())
    }
}

// Debug RPC implementation
impl RpcImpl {
    pub fn clear_tx_pool(&self) -> JsonRpcResult<()> {
        self.tx_pool.clear_tx_pool();
        Ok(())
    }

    pub fn net_node(
        &self, id: NodeId,
    ) -> JsonRpcResult<Option<(String, Node)>> {
        match self.network.get_node(&id) {
            None => Ok(None),
            Some((trusted, node)) => {
                if trusted {
                    Ok(Some(("trusted".into(), node)))
                } else {
                    Ok(Some(("untrusted".into(), node)))
                }
            }
        }
    }

    pub fn net_disconnect_node(
        &self, id: NodeId, op: Option<UpdateNodeOperation>,
    ) -> JsonRpcResult<bool> {
        Ok(self.network.disconnect_node(&id, op))
    }

    pub fn net_sessions(
        &self, node_id: Option<NodeId>,
    ) -> JsonRpcResult<Vec<SessionDetails>> {
        match self.network.get_detailed_sessions(node_id) {
            None => Ok(Vec::new()),
            Some(sessions) => Ok(sessions),
        }
    }

    pub fn net_throttling(&self) -> JsonRpcResult<throttling::Service> {
        Ok(THROTTLING_SERVICE.read().clone())
    }

    pub fn tx_inspect(&self, hash: H256) -> JsonRpcResult<TxWithPoolInfo> {
        let mut ret = TxWithPoolInfo::default();
        let hash: H256 = hash.into();
        if let Some(tx) = self.tx_pool.get_transaction(&hash) {
            ret.exist = true;
            if self.tx_pool.check_tx_packed_in_deferred_pool(&hash) {
                ret.packed = true;
            }
            let (local_nonce, local_balance) =
                self.tx_pool.get_local_account_info(&tx.sender());
            let (state_nonce, state_balance) = self
                .tx_pool
                .get_state_account_info(&tx.sender())
                .map_err(|e| {
                    let mut rpc_error = RpcError::internal_error();
                    rpc_error.data = Some(RpcValue::String(format!("{}", e)));
                    rpc_error
                })?;
            let required_storage_collateral =
                if tx.transaction.transaction_type() == TransactionType::Normal
                {
                    U256::from(tx.storage_limit)
                        * *DRIPS_PER_STORAGE_COLLATERAL_UNIT
                } else {
                    U256::zero()
                };
            let required_balance =
                tx.value + tx.gas * tx.gas_price + required_storage_collateral;
            ret.local_balance_enough = local_balance > required_balance;
            ret.state_balance_enough = state_balance > required_balance;
            ret.local_balance = local_balance;
            ret.local_nonce = local_nonce;
            ret.state_balance = state_balance;
            ret.state_nonce = state_nonce;
        }
        Ok(ret)
    }

    pub fn txs_from_pool(
        &self, address: Option<RpcAddress>,
    ) -> RpcResult<Vec<RpcTransaction>> {
        let address: Option<H160> = match address {
            None => None,
            Some(addr) => {
                self.check_address_network(addr.network)?;
                Some(addr.into())
            }
        };

        let (ready_txs, deferred_txs) = self.tx_pool.content(address);
        let converter =
            |tx: &Arc<SignedTransaction>| -> Result<RpcTransaction, String> {
                RpcTransaction::from_signed(
                    &tx,
                    None,
                    *self.network.get_network_type(),
                )
            };
        let result = ready_txs
            .iter()
            .map(converter)
            .chain(deferred_txs.iter().map(converter))
            .collect::<Result<_, _>>()?;
        return Ok(result);
    }

    pub fn txpool_content(
        &self, address: Option<RpcAddress>,
    ) -> RpcResult<
        BTreeMap<
            String,
            BTreeMap<String, BTreeMap<usize, Vec<RpcTransaction>>>,
        >,
    > {
        let address: Option<H160> = match address {
            None => None,
            Some(addr) => {
                self.check_address_network(addr.network)?;
                Some(addr.into())
            }
        };

        let (ready_txs, deferred_txs) = self.tx_pool.content(address);
        let converter = |tx: Arc<SignedTransaction>| -> RpcTransaction {
            RpcTransaction::from_signed(&tx, None, *self.network.get_network_type())
                .expect("transaction conversion with correct network id should not fail")
        };

        let mut ret: BTreeMap<
            String,
            BTreeMap<String, BTreeMap<usize, Vec<RpcTransaction>>>,
        > = BTreeMap::new();
        ret.insert("ready".into(), grouped_txs(ready_txs, converter));
        ret.insert("deferred".into(), grouped_txs(deferred_txs, converter));

        Ok(ret)
    }

    pub fn txpool_inspect(
        &self, address: Option<RpcAddress>,
    ) -> RpcResult<
        BTreeMap<String, BTreeMap<String, BTreeMap<usize, Vec<String>>>>,
    > {
        let address: Option<H160> = match address {
            None => None,
            Some(addr) => {
                self.check_address_network(addr.network)?;
                Some(addr.into())
            }
        };

        let (ready_txs, deferred_txs) = self.tx_pool.content(address);
        let converter = |tx: Arc<SignedTransaction>| -> String {
            let to = match tx.action {
                Action::Create => "<Create contract>".into(),
                Action::Call(addr) => format!("{:?}", addr),
            };

            format!(
                "{}: {:?} drip + {:?} gas * {:?} drip",
                to, tx.value, tx.gas, tx.gas_price
            )
        };

        let mut ret: BTreeMap<
            String,
            BTreeMap<String, BTreeMap<usize, Vec<String>>>,
        > = BTreeMap::new();
        ret.insert("ready".into(), grouped_txs(ready_txs, converter));
        ret.insert("deferred".into(), grouped_txs(deferred_txs, converter));

        Ok(ret)
    }

    pub fn txpool_status(&self) -> JsonRpcResult<BTreeMap<String, usize>> {
        let (ready_len, deferred_len, received_len, unexecuted_len) =
            self.tx_pool.stats();

        let mut ret: BTreeMap<String, usize> = BTreeMap::new();
        ret.insert("ready".into(), ready_len);
        ret.insert("deferred".into(), deferred_len);
        ret.insert("received".into(), received_len);
        ret.insert("unexecuted".into(), unexecuted_len);

        Ok(ret)
    }

    pub fn accounts(&self) -> RpcResult<Vec<RpcAddress>> {
        let accounts: Vec<Address> = self.accounts.accounts().map_err(|e| {
            format!("Could not fetch accounts. With error {:?}", e)
        })?;

        Ok(accounts
            .into_iter()
            .map(|addr| {
                RpcAddress::try_from_h160(
                    addr,
                    *self.network.get_network_type(),
                )
            })
            .collect::<Result<_, _>>()?)
    }

    pub fn new_account(&self, password: String) -> RpcResult<RpcAddress> {
        let address =
            self.accounts.new_account(&password.into()).map_err(|e| {
                format!("Could not create account. With error {:?}", e)
            })?;

        Ok(RpcAddress::try_from_h160(
            address,
            *self.network.get_network_type(),
        )?)
    }

    pub fn unlock_account(
        &self, address: RpcAddress, password: String, duration: Option<U128>,
    ) -> RpcResult<bool> {
        self.check_address_network(address.network)?;
        let account: H160 = address.into();
        let store = self.accounts.clone();

        let duration = match duration {
            None => None,
            Some(duration) => {
                let duration: U128 = duration.into();
                let v = duration.low_u64() as u32;
                if duration != v.into() {
                    bail!(RpcError::invalid_params("invalid duration number",));
                } else {
                    Some(v)
                }
            }
        };

        let r = match duration {
            Some(0) => {
                store.unlock_account_permanently(account, password.into())
            }
            Some(d) => store.unlock_account_timed(
                account,
                password.into(),
                Duration::from_secs(d.into()),
            ),
            None => store.unlock_account_timed(
                account,
                password.into(),
                Duration::from_secs(300),
            ),
        };
        match r {
            Ok(_) => Ok(true),
            Err(err) => {
                warn!("Unable to unlock the account. With error {:?}", err);
                bail!(RpcError::internal_error())
            }
        }
    }

    pub fn lock_account(&self, address: RpcAddress) -> RpcResult<bool> {
        self.check_address_network(address.network)?;
        match self.accounts.lock_account(address.into()) {
            Ok(_) => Ok(true),
            Err(err) => {
                warn!("Unable to lock the account. With error {:?}", err);
                bail!(RpcError::internal_error())
            }
        }
    }

    pub fn sign(
        &self, data: Bytes, address: RpcAddress, password: Option<String>,
    ) -> RpcResult<H520> {
        self.check_address_network(address.network)?;

        let message = eth_data_hash(data.0);
        let password = password.map(Password::from);
        let signature =
            match self.accounts.sign(address.into(), password, message) {
                Ok(signature) => signature,
                Err(err) => {
                    warn!("Unable to sign the message. With error {:?}", err);
                    bail!(RpcError::internal_error());
                }
            };
        Ok(H520(signature.into()))
    }

    pub fn save_node_db(&self) -> JsonRpcResult<()> {
        self.network.save_node_db();
        Ok(())
    }

    pub fn get_client_version(&self) -> JsonRpcResult<String> {
        Ok(format!("conflux-rust-{}", crate_version!()).into())
    }

    pub fn tx_inspect_pending(
        &self, address: RpcAddress,
    ) -> RpcResult<TxPoolPendingInfo> {
        self.check_address_network(address.network)?;

        let mut ret = TxPoolPendingInfo::default();
        let (deferred_txs, _) = self.tx_pool.content(Some(address.into()));
        let mut max_nonce: U256 = U256::from(0);
        let mut min_nonce: U256 = U256::max_value();
        for tx in deferred_txs.iter() {
            if tx.nonce > max_nonce {
                max_nonce = tx.nonce;
            }
            if tx.nonce < min_nonce {
                min_nonce = tx.nonce;
            }
        }
        ret.pending_count = deferred_txs.len();
        ret.min_nonce = min_nonce;
        ret.max_nonce = max_nonce;
        Ok(ret)
    }
}

/// Returns a eth_sign-compatible hash of data to sign.
/// The data is prepended with special message to prevent
/// malicious DApps from using the function to sign forged transactions.
fn eth_data_hash(mut data: Vec<u8>) -> H256 {
    let mut message_data =
        format!("\x19Ethereum Signed Message:\n{}", data.len()).into_bytes();
    message_data.append(&mut data);
    keccak(message_data)
}<|MERGE_RESOLUTION|>--- conflicted
+++ resolved
@@ -22,18 +22,12 @@
 use cfx_parameters::staking::DRIPS_PER_STORAGE_COLLATERAL_UNIT;
 use cfx_types::{Address, H160, H256, H520, U128, U256, U512, U64};
 use cfxcore::{
-<<<<<<< HEAD
-    consensus::pos_handler::PosVerifier, rpc_errors::invalid_params_check,
-    spec::genesis::register_transaction, BlockDataManager, ConsensusGraph,
-    ConsensusGraphTrait, PeerInfo, SharedConsensusGraph, SharedTransactionPool,
-=======
     consensus::pos_handler::PosVerifier,
     pos::{consensus::ConsensusDB, mempool::SubmissionStatus},
     rpc_errors::invalid_params_check,
     spec::genesis::register_transaction,
     BlockDataManager, ConsensusGraph, ConsensusGraphTrait, PeerInfo,
     SharedConsensusGraph, SharedTransactionPool,
->>>>>>> 7c594feb
 };
 use cfxcore_accounts::AccountProvider;
 use cfxkey::Password;
@@ -153,8 +147,6 @@
     tx_pool: SharedTransactionPool,
     accounts: Arc<AccountProvider>,
     pub pos_handler: Arc<PosVerifier>,
-<<<<<<< HEAD
-=======
     _pos_tx_sender: Mutex<
         mpsc::Sender<(
             DiemSignedTransaction,
@@ -163,7 +155,6 @@
     >,
     pub diem_db: Arc<DiemDB>,
     pub pos_consensus_db: Arc<ConsensusDB>,
->>>>>>> 7c594feb
 }
 
 impl RpcImpl {
@@ -171,14 +162,11 @@
         exit: Arc<(Mutex<bool>, Condvar)>, consensus: SharedConsensusGraph,
         network: Arc<NetworkService>, tx_pool: SharedTransactionPool,
         accounts: Arc<AccountProvider>, pos_verifier: Arc<PosVerifier>,
-<<<<<<< HEAD
-=======
         pos_tx_sender: mpsc::Sender<(
             DiemSignedTransaction,
             oneshot::Sender<anyhow::Result<SubmissionStatus>>,
         )>,
         diem_db: Arc<DiemDB>, pos_consensus_db: Arc<ConsensusDB>,
->>>>>>> 7c594feb
     ) -> Self
     {
         let data_man = consensus.get_data_manager().clone();
@@ -191,12 +179,9 @@
             tx_pool,
             accounts,
             pos_handler: pos_verifier,
-<<<<<<< HEAD
-=======
             _pos_tx_sender: Mutex::new(pos_tx_sender),
             diem_db,
             pos_consensus_db,
->>>>>>> 7c594feb
         }
     }
 
