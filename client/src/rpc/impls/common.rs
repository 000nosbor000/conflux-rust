// Copyright 2019 Conflux Foundation. All rights reserved.
// Conflux is free software and distributed under GNU General Public License.
// See http://www.gnu.org/licenses/

use std::{
    collections::{BTreeMap, HashSet},
    net::SocketAddr,
    sync::Arc,
    time::Duration,
};

use crate::rpc::{
    impls::pos::hash_value_to_h256,
    types::{
        errors::check_rpc_address_network, pos::PoSEpochReward,
        AccountPendingInfo, AccountPendingTransactions, Block as RpcBlock,
        BlockHashOrEpochNumber, Bytes, CheckBalanceAgainstTransactionResponse,
        EpochNumber, RpcAddress, Status as RpcStatus,
        Transaction as RpcTransaction, TxPoolPendingNonceRange, TxPoolStatus,
        TxWithPoolInfo,
    },
    RpcResult,
};

use bigdecimal::BigDecimal;
use clap::crate_version;
use jsonrpc_core::{
    Error as RpcError, Result as JsonRpcResult, Value as RpcValue,
};
use keccak_hash::keccak;
use num_bigint::{BigInt, ToBigInt};
use parking_lot::{Condvar, Mutex};

use crate::rpc::types::pos::{Block as RpcPosBlock, Decision};
use cfx_addr::Network;
use cfx_parameters::staking::DRIPS_PER_STORAGE_COLLATERAL_UNIT;
use cfx_types::{
    Address, AddressSpaceUtil, Space, H160, H256, H520, U128, U256, U512, U64,
};
use cfxcore::{
    consensus::pos_handler::PosVerifier, rpc_errors::invalid_params_check,
    spec::genesis::register_transaction, BlockDataManager, ConsensusGraph,
    ConsensusGraphTrait, PeerInfo, SharedConsensusGraph, SharedTransactionPool,
};
use cfxcore_accounts::AccountProvider;
use cfxkey::Password;
use diem_crypto::hash::HashValue;
use diem_types::{
    account_address::{from_consensus_public_key, AccountAddress},
    block_info::PivotBlockDecision,
    transaction::TransactionPayload,
};
use network::{
    node_table::{Node, NodeEndpoint, NodeEntry, NodeId},
    throttling::{self, THROTTLING_SERVICE},
    NetworkService, SessionDetails, UpdateNodeOperation,
};
use primitives::{Account, Action, Block, SignedTransaction, Transaction};
use storage_interface::DBReaderForPoW;

fn grouped_txs<T, F>(
    txs: Vec<Arc<SignedTransaction>>, converter: F,
) -> BTreeMap<String, BTreeMap<usize, Vec<T>>>
where F: Fn(Arc<SignedTransaction>) -> T {
    let mut addr_grouped_txs: BTreeMap<String, BTreeMap<usize, Vec<T>>> =
        BTreeMap::new();

    for tx in txs {
        let addr = format!("{:?}", tx.sender());
        let addr_entry: &mut BTreeMap<usize, Vec<T>> =
            addr_grouped_txs.entry(addr).or_insert(BTreeMap::new());

        let nonce = tx.nonce().as_usize();
        let nonce_entry: &mut Vec<T> =
            addr_entry.entry(nonce).or_insert(Vec::new());

        nonce_entry.push(converter(tx));
    }

    addr_grouped_txs
}

pub fn check_balance_against_transaction(
    user_account: Option<Account>, contract_account: Option<Account>,
    is_sponsored: bool, gas_limit: U256, gas_price: U256, storage_limit: U256,
) -> CheckBalanceAgainstTransactionResponse
{
    let sponsor_for_gas = contract_account
        .as_ref()
        .map(|a| a.sponsor_info.sponsor_for_gas)
        .unwrap_or_default();

    let gas_bound: U512 = contract_account
        .as_ref()
        .map(|a| a.sponsor_info.sponsor_gas_bound)
        .unwrap_or_default()
        .into();

    let balance_for_gas: U512 = contract_account
        .as_ref()
        .map(|a| a.sponsor_info.sponsor_balance_for_gas)
        .unwrap_or_default()
        .into();

    let sponsor_for_collateral = contract_account
        .as_ref()
        .map(|a| a.sponsor_info.sponsor_for_collateral)
        .unwrap_or_default();

    let balance_for_collateral: U512 = contract_account
        .as_ref()
        .map(|a| a.sponsor_info.sponsor_balance_for_collateral)
        .unwrap_or_default()
        .into();

    let user_balance: U512 =
        user_account.map(|a| a.balance).unwrap_or_default().into();

    let gas_cost_in_drip = gas_limit.full_mul(gas_price);

    let will_pay_tx_fee = !is_sponsored
        || sponsor_for_gas.is_zero()
        || (gas_cost_in_drip > gas_bound)
        || (gas_cost_in_drip > balance_for_gas);

    let storage_cost_in_drip =
        storage_limit.full_mul(*DRIPS_PER_STORAGE_COLLATERAL_UNIT);

    let will_pay_collateral = !is_sponsored
        || sponsor_for_collateral.is_zero()
        || (storage_cost_in_drip > balance_for_collateral);

    let minimum_balance = match (will_pay_tx_fee, will_pay_collateral) {
        (false, false) => 0.into(),
        (true, false) => gas_cost_in_drip,
        (false, true) => storage_cost_in_drip,
        (true, true) => gas_cost_in_drip + storage_cost_in_drip,
    };

    let is_balance_enough = user_balance >= minimum_balance;

    CheckBalanceAgainstTransactionResponse {
        will_pay_tx_fee,
        will_pay_collateral,
        is_balance_enough,
    }
}

pub struct RpcImpl {
    exit: Arc<(Mutex<bool>, Condvar)>,
    consensus: SharedConsensusGraph,
    data_man: Arc<BlockDataManager>,
    network: Arc<NetworkService>,
    tx_pool: SharedTransactionPool,
    accounts: Arc<AccountProvider>,
    pub pos_handler: Arc<PosVerifier>,
}

impl RpcImpl {
    pub fn new(
        exit: Arc<(Mutex<bool>, Condvar)>, consensus: SharedConsensusGraph,
        network: Arc<NetworkService>, tx_pool: SharedTransactionPool,
        accounts: Arc<AccountProvider>, pos_verifier: Arc<PosVerifier>,
    ) -> Self
    {
        let data_man = consensus.get_data_manager().clone();

        RpcImpl {
            exit,
            consensus,
            data_man,
            network,
            tx_pool,
            accounts,
            pos_handler: pos_verifier,
        }
    }

    fn consensus_graph(&self) -> &ConsensusGraph {
        self.consensus
            .as_any()
            .downcast_ref::<ConsensusGraph>()
            .expect("downcast should succeed")
    }

    fn check_address_network(&self, network: Network) -> RpcResult<()> {
        invalid_params_check(
            "address",
            check_rpc_address_network(
                Some(network),
                self.network.get_network_type(),
            ),
        )
    }
}

// Cfx RPC implementation
impl RpcImpl {
    pub fn best_block_hash(&self) -> JsonRpcResult<H256> {
        info!("RPC Request: cfx_getBestBlockHash()");
        Ok(self.consensus.best_block_hash().into())
    }

    pub fn gas_price(&self) -> RpcResult<U256> {
        let consensus_graph = self.consensus_graph();
        info!("RPC Request: cfx_gasPrice()");
        Ok(consensus_graph
            .gas_price()
            .unwrap_or(cfxcore::consensus_parameters::ONE_GDRIP_IN_DRIP.into())
            .into())
    }

    pub fn epoch_number(
        &self, epoch_num: Option<EpochNumber>,
    ) -> JsonRpcResult<U256> {
        let consensus_graph = self.consensus_graph();
        let epoch_num = epoch_num.unwrap_or(EpochNumber::LatestMined);
        info!("RPC Request: cfx_epochNumber({:?})", epoch_num);
        match consensus_graph.get_height_from_epoch_number(epoch_num.into()) {
            Ok(height) => Ok(height.into()),
            Err(e) => Err(RpcError::invalid_params(e)),
        }
    }

    pub fn block_by_epoch_number(
        &self, epoch_num: EpochNumber, include_txs: bool,
    ) -> RpcResult<Option<RpcBlock>> {
        info!("RPC Request: cfx_getBlockByEpochNumber epoch_number={:?} include_txs={:?}", epoch_num, include_txs);
        let consensus_graph = self.consensus_graph();
        let inner = &*consensus_graph.inner.read();

        let epoch_height = consensus_graph
            .get_height_from_epoch_number(epoch_num.into())
            .map_err(RpcError::invalid_params)?;

        let pivot_hash = inner
            .get_pivot_hash_from_epoch_number(epoch_height)
            .map_err(RpcError::invalid_params)?;

        let maybe_block = self
            .data_man
            .block_by_hash(&pivot_hash, false /* update_cache */);
        match maybe_block {
            None => Ok(None),
            Some(b) => Ok(Some(RpcBlock::new(
                &*b,
                *self.network.get_network_type(),
                consensus_graph,
                inner,
                &self.data_man,
                include_txs,
            )?)),
        }
    }

    fn primitive_block_by_epoch_number(
        &self, epoch_num: EpochNumber,
    ) -> Option<Arc<Block>> {
        let consensus_graph = self.consensus_graph();
        let inner = &*consensus_graph.inner.read();
        let epoch_height = consensus_graph
            .get_height_from_epoch_number(epoch_num.into())
            .ok()?;

        let pivot_hash =
            inner.get_pivot_hash_from_epoch_number(epoch_height).ok()?;

        self.data_man
            .block_by_hash(&pivot_hash, false /* update_cache */)
    }

    pub fn get_pos_reward_by_epoch(
        &self, epoch: EpochNumber,
    ) -> JsonRpcResult<Option<PoSEpochReward>> {
        let maybe_block = self.primitive_block_by_epoch_number(epoch);
        if maybe_block.is_none() {
            return Ok(None);
        }
        let block = maybe_block.unwrap();
        if block.block_header.pos_reference().is_none() {
            return Ok(None);
        }
        match self
            .data_man
            .block_by_hash(block.block_header.parent_hash(), false)
        {
            None => Ok(None),
            Some(parent_block) => {
                if parent_block.block_header.pos_reference().is_none() {
                    return Ok(None);
                }
                let block_pos_ref = block.block_header.pos_reference().unwrap();
                let parent_pos_ref =
                    parent_block.block_header.pos_reference().unwrap();

                if block_pos_ref == parent_pos_ref {
                    return Ok(None);
                }

                let hash = HashValue::from_slice(parent_pos_ref.as_bytes())
                    .map_err(|_| RpcError::internal_error())?;
                let pos_block = self
                    .pos_handler
<<<<<<< HEAD
                    .diem_db()
=======
                    .pos_ledger_db()
>>>>>>> 6b5c3c67
                    .get_committed_block_by_hash(&hash)
                    .map_err(|_| RpcError::internal_error())?;
                let maybe_epoch_rewards =
                    self.data_man.pos_reward_by_pos_epoch(pos_block.epoch);
                if maybe_epoch_rewards.is_none() {
                    return Ok(None);
                }
                let epoch_rewards = maybe_epoch_rewards.unwrap();
                if epoch_rewards.execution_epoch_hash
                    != block.block_header.hash()
                {
                    return Ok(None);
                }
                let reward_info: PoSEpochReward = PoSEpochReward::try_from(
                    epoch_rewards,
                    *self.network.get_network_type(),
                )
                .map_err(|_| RpcError::internal_error())?;
                Ok(Some(reward_info))
            }
        }
    }

    pub fn confirmation_risk_by_hash(
        &self, block_hash: H256,
    ) -> JsonRpcResult<Option<U256>> {
        let consensus_graph = self.consensus_graph();
        let inner = &*consensus_graph.inner.read();
        let result = consensus_graph
            .confirmation_meter
            .confirmation_risk_by_hash(inner, block_hash.into());
        if result.is_none() {
            Ok(None)
        } else {
            let risk: BigDecimal = result.unwrap().into();
            let scale = BigInt::parse_bytes(b"FFFFFFFFFFFFFFFFFFFFFFFFFFFFFFFFFFFFFFFFFFFFFFFFFFFFFFFFFFFFFFFF", 16).expect("failed to unwrap U256::max into bigInt");

            //TODO: there's a precision problem here, it should be fine under a
            // (2^256 - 1) scale
            let scaled_risk: BigInt = (risk * scale)
                .to_bigint()
                .expect("failed to convert scaled risk to bigInt");
            let (sign, big_endian_bytes) = scaled_risk.to_bytes_be();
            assert_ne!(sign, num_bigint::Sign::Minus);
            let rpc_result = U256::from(big_endian_bytes.as_slice());
            Ok(Some(rpc_result.into()))
        }
    }

    pub fn block_by_hash(
        &self, hash: H256, include_txs: bool,
    ) -> RpcResult<Option<RpcBlock>> {
        let consensus_graph = self.consensus_graph();
        let hash: H256 = hash.into();
        info!(
            "RPC Request: cfx_getBlockByHash hash={:?} include_txs={:?}",
            hash, include_txs
        );

        let inner = &*consensus_graph.inner.read();

        let maybe_block =
            self.data_man.block_by_hash(&hash, false /* update_cache */);

        match maybe_block {
            None => Ok(None),
            Some(b) => Ok(Some(RpcBlock::new(
                &*b,
                *self.network.get_network_type(),
                consensus_graph,
                inner,
                &self.data_man,
                include_txs,
            )?)),
        }
    }

    pub fn block_by_hash_with_pivot_assumption(
        &self, block_hash: H256, pivot_hash: H256, epoch_number: U64,
    ) -> RpcResult<RpcBlock> {
        let consensus_graph = self.consensus_graph();
        let inner = &*consensus_graph.inner.read();
        let block_hash: H256 = block_hash.into();
        let pivot_hash: H256 = pivot_hash.into();
        let epoch_number = epoch_number.as_usize() as u64;

        info!(
            "RPC Request: cfx_getBlockByHashWithPivotAssumption block_hash={:?} pivot_hash={:?} epoch_number={:?}",
            block_hash, pivot_hash, epoch_number
        );

        let genesis = self.consensus.get_data_manager().true_genesis.hash();

        // for genesis, check criteria directly
        if block_hash == genesis && (pivot_hash != genesis || epoch_number != 0)
        {
            bail!(RpcError::invalid_params("pivot chain assumption failed"));
        }

        // `block_hash` must match `epoch_number`
        if block_hash != genesis
            && (consensus_graph.get_block_epoch_number(&block_hash)
                != epoch_number.into())
        {
            bail!(RpcError::invalid_params("pivot chain assumption failed"));
        }

        // `pivot_hash` must match `epoch_number`
        inner
            .check_block_pivot_assumption(&pivot_hash, epoch_number)
            .map_err(RpcError::invalid_params)?;

        let block = self
            .data_man
            .block_by_hash(&block_hash, false /* update_cache */)
            .ok_or_else(|| RpcError::invalid_params("Block not found"))?;

        debug!("Build RpcBlock {}", block.hash());
        Ok(RpcBlock::new(
            &*block,
            *self.network.get_network_type(),
            consensus_graph,
            inner,
            &self.data_man,
            true,
        )?)
    }

    pub fn block_by_block_number(
        &self, block_number: U64, include_txs: bool,
    ) -> RpcResult<Option<RpcBlock>> {
        let block_number = block_number.as_u64();
        let consensus_graph = self.consensus_graph();

        info!(
            "RPC Request: cfx_getBlockByBlockNumber hash={:?} include_txs={:?}",
            block_number, include_txs
        );

        let inner = &*consensus_graph.inner.read();

        let block_hash = match self
            .data_man
            .hash_by_block_number(block_number, true /* update cache */)
        {
            None => return Ok(None),
            Some(h) => h,
        };

        let maybe_block = self
            .data_man
            .block_by_hash(&block_hash, false /* update_cache */);

        match maybe_block {
            None => Ok(None),
            Some(b) => Ok(Some(RpcBlock::new(
                &*b,
                *self.network.get_network_type(),
                consensus_graph,
                inner,
                &self.data_man,
                include_txs,
            )?)),
        }
    }

    pub fn blocks_by_epoch(
        &self, num: EpochNumber,
    ) -> JsonRpcResult<Vec<H256>> {
        info!("RPC Request: cfx_getBlocksByEpoch epoch_number={:?}", num);

        self.consensus
            .get_block_hashes_by_epoch(num.into())
            .map_err(RpcError::invalid_params)
            .and_then(|vec| Ok(vec.into_iter().map(|x| x.into()).collect()))
    }

    pub fn skipped_blocks_by_epoch(
        &self, num: EpochNumber,
    ) -> JsonRpcResult<Vec<H256>> {
        info!(
            "RPC Request: cfx_getSkippedBlocksByEpoch epoch_number={:?}",
            num
        );

        self.consensus
            .get_skipped_block_hashes_by_epoch(num.into())
            .map_err(RpcError::invalid_params)
            .and_then(|vec| Ok(vec.into_iter().map(|x| x.into()).collect()))
    }

    pub fn next_nonce(
        &self, address: RpcAddress, num: Option<BlockHashOrEpochNumber>,
    ) -> RpcResult<U256> {
        self.check_address_network(address.network)?;
        let consensus_graph = self.consensus_graph();

        let num = num.unwrap_or(BlockHashOrEpochNumber::EpochNumber(
            EpochNumber::LatestState,
        ));

        info!(
            "RPC Request: cfx_getNextNonce address={:?} epoch_num={:?}",
            address, num
        );

        // TODO: check if address is not in reserved address space.
        // We pass "num" into next_nonce() function for the error reporting
        // rpc_param_name because the user passed epoch number could be invalid.
        consensus_graph.next_nonce(
            address.hex_address.with_native_space(),
            num.into(),
            "num",
        )
    }
}

// Test RPC implementation
impl RpcImpl {
    pub fn add_latency(
        &self, id: NodeId, latency_ms: f64,
    ) -> JsonRpcResult<()> {
        match self.network.add_latency(id, latency_ms) {
            Ok(_) => Ok(()),
            Err(_) => Err(RpcError::internal_error()),
        }
    }

    pub fn add_peer(
        &self, node_id: NodeId, address: SocketAddr,
    ) -> JsonRpcResult<()> {
        let node = NodeEntry {
            id: node_id,
            endpoint: NodeEndpoint {
                address,
                udp_port: address.port(),
            },
        };
        info!("RPC Request: add_peer({:?})", node.clone());
        match self.network.add_peer(node) {
            Ok(_x) => Ok(()),
            Err(_) => Err(RpcError::internal_error()),
        }
    }

    pub fn chain(&self) -> RpcResult<Vec<RpcBlock>> {
        info!("RPC Request: cfx_getChain");
        let consensus_graph = self.consensus_graph();
        let inner = &*consensus_graph.inner.read();

        let construct_block = |hash| {
            let block = self
                .data_man
                .block_by_hash(hash, false /* update_cache */)
                .expect("Error to get block by hash");

            RpcBlock::new(
                &*block,
                *self.network.get_network_type(),
                consensus_graph,
                inner,
                &self.data_man,
                true,
            )
        };

        Ok(inner
            .all_blocks_with_topo_order()
            .iter()
            .map(construct_block)
            .collect::<Result<_, _>>()?)
    }

    pub fn drop_peer(
        &self, node_id: NodeId, address: SocketAddr,
    ) -> JsonRpcResult<()> {
        let node = NodeEntry {
            id: node_id,
            endpoint: NodeEndpoint {
                address,
                udp_port: address.port(),
            },
        };
        info!("RPC Request: drop_peer({:?})", node.clone());
        match self.network.drop_peer(node) {
            Ok(_) => Ok(()),
            Err(_) => Err(RpcError::internal_error()),
        }
    }

    pub fn get_block_count(&self) -> JsonRpcResult<u64> {
        info!("RPC Request: get_block_count()");
        let count = self.consensus.block_count();
        info!("RPC Response: get_block_count={}", count);
        Ok(count)
    }

    pub fn get_goodput(&self) -> JsonRpcResult<String> {
        let consensus_graph = self.consensus_graph();
        info!("RPC Request: get_goodput");
        let mut all_block_set = HashSet::new();
        for epoch_number in 1..consensus_graph.best_epoch_number() {
            for block_hash in consensus_graph
                .get_block_hashes_by_epoch(epoch_number.into())
                .map_err(|_| RpcError::internal_error())?
            {
                all_block_set.insert(block_hash);
            }
        }
        let mut set = HashSet::new();
        let mut min = std::u64::MAX;
        let mut max: u64 = 0;
        for key in &all_block_set {
            if let Some(block) =
                self.data_man.block_by_hash(key, false /* update_cache */)
            {
                let timestamp = block.block_header.timestamp();
                if timestamp < min && timestamp > 0 {
                    min = timestamp;
                }
                if timestamp > max {
                    max = timestamp;
                }
                for transaction in &block.transactions {
                    set.insert(transaction.hash());
                }
            }
        }
        if max != min {
            //get goodput for the range (30%, 80%)
            let lower_bound = min + ((max - min) as f64 * 0.3) as u64;
            let upper_bound = min + ((max - min) as f64 * 0.8) as u64;
            let mut ranged_set = HashSet::new();
            for key in &all_block_set {
                if let Some(block) = self
                    .data_man
                    .block_by_hash(key, false /* update_cache */)
                {
                    let timestamp = block.block_header.timestamp();
                    if timestamp > lower_bound && timestamp < upper_bound {
                        for transaction in &block.transactions {
                            ranged_set.insert(transaction.hash());
                        }
                    }
                }
            }
            if upper_bound != lower_bound {
                Ok(format!(
                    "full: {}, ranged: {}",
                    set.len() as isize / (max - min) as isize,
                    ranged_set.len() as isize
                        / (upper_bound - lower_bound) as isize
                ))
            } else {
                Ok(format!(
                    "full: {}",
                    set.len() as isize / (max - min) as isize
                ))
            }
        } else {
            Ok("-1".to_string())
        }
    }

    pub fn get_nodeid(&self, challenge: Vec<u8>) -> JsonRpcResult<Vec<u8>> {
        match self.network.sign_challenge(challenge) {
            Ok(r) => Ok(r),
            Err(_) => Err(RpcError::internal_error()),
        }
    }

    pub fn get_peer_info(&self) -> JsonRpcResult<Vec<PeerInfo>> {
        info!("RPC Request: get_peer_info");
        match self.network.get_peer_info() {
            None => Ok(Vec::new()),
            Some(peers) => Ok(peers),
        }
    }

    pub fn get_status(&self) -> RpcResult<RpcStatus> {
        let consensus_graph = self.consensus_graph();

        let (best_info, block_number) = {
            // keep read lock to maintain consistent view
            let _inner = &*consensus_graph.inner.read();

            let best_info = self.consensus.best_info();

            let block_number = self
                .consensus
                .get_block_number(&best_info.best_block_hash)?
                .ok_or("block_number is missing for best_hash")?
                // The returned block_number of `best_hash` does not include `best_hash` itself.
                + 1;

            (best_info, block_number)
        };

        let tx_count = self.tx_pool.total_unpacked();

        let latest_checkpoint = consensus_graph
            .get_height_from_epoch_number(EpochNumber::LatestCheckpoint.into())?
            .into();

        let latest_confirmed = consensus_graph
            .get_height_from_epoch_number(EpochNumber::LatestConfirmed.into())?
            .into();

        let latest_state = consensus_graph
            .get_height_from_epoch_number(EpochNumber::LatestState.into())?
            .into();

        let latest_finalized = consensus_graph
            .get_height_from_epoch_number(EpochNumber::LatestFinalized.into())?
            .into();

        Ok(RpcStatus {
            best_hash: best_info.best_block_hash.into(),
            block_number: block_number.into(),
            chain_id: best_info.chain_id.in_native_space().into(),
            ethereum_space_chain_id: best_info
                .chain_id
                .in_space(Space::Ethereum)
                .into(),
            epoch_number: best_info.best_epoch_number.into(),
            latest_checkpoint,
            latest_confirmed,
            latest_finalized,
            latest_state,
            network_id: self.network.network_id().into(),
            pending_tx_number: tx_count.into(),
        })
    }

    pub fn say_hello(&self) -> JsonRpcResult<String> {
        Ok("Hello, world".into())
    }

    pub fn stop(&self) -> JsonRpcResult<()> {
        *self.exit.0.lock() = true;
        self.exit.1.notify_all();

        Ok(())
    }

    pub fn pos_register(
        &self, voting_power: U64,
    ) -> JsonRpcResult<(Bytes, AccountAddress)> {
        let tx = register_transaction(
            self.pos_handler.config().bls_key.private_key(),
            self.pos_handler.config().vrf_key.public_key(),
            voting_power.as_u64(),
            0,
        );
        let tx = if let Transaction::Native(tx) = tx {
            tx
        } else {
            unreachable!("register transaction must be native space");
        };
        let identifier = from_consensus_public_key(
            &self.pos_handler.config().bls_key.public_key(),
            &self.pos_handler.config().vrf_key.public_key(),
        );
        Ok((tx.data.into(), identifier))
    }

    pub fn pos_update_voting_power(
        &self, _pos_account: AccountAddress, _increased_voting_power: U64,
    ) -> JsonRpcResult<()> {
        unimplemented!()
    }

    pub fn pos_retire_self(&self) -> JsonRpcResult<()> { unimplemented!() }

    pub fn pos_start(&self) -> RpcResult<()> {
        self.pos_handler
            .initialize(self.consensus.clone().to_arc_consensus())?;
        Ok(())
    }

    pub fn pos_force_vote_proposal(&self, block_id: H256) -> RpcResult<()> {
        if !self.network.is_test_mode() {
            // Reject force vote if test RPCs are enabled in a mainnet node,
            // because this may cause staked CFXs locked
            // permanently.
            bail!(RpcError::internal_error())
        }
        self.pos_handler.force_vote_proposal(block_id).map_err(|e| {
            warn!("force_vote_proposal: err={:?}", e);
            RpcError::internal_error().into()
        })
    }

    pub fn pos_force_propose(
        &self, round: U64, parent_block_id: H256,
        payload: Vec<TransactionPayload>,
    ) -> RpcResult<()>
    {
        if !self.network.is_test_mode() {
            // Reject force vote if test RPCs are enabled in a mainnet node,
            // because this may cause staked CFXs locked
            // permanently.
            bail!(RpcError::internal_error())
        }
        self.pos_handler
            .force_propose(round, parent_block_id, payload)
            .map_err(|e| {
                warn!("pos_force_propose: err={:?}", e);
                RpcError::internal_error().into()
            })
    }

    pub fn pos_trigger_timeout(&self, timeout_type: String) -> RpcResult<()> {
        if !self.network.is_test_mode() {
            // Reject force vote if test RPCs are enabled in a mainnet node,
            // because this may cause staked CFXs locked
            // permanently.
            bail!(RpcError::internal_error())
        }
        debug!("pos_trigger_timeout: type={}", timeout_type);
        self.pos_handler.trigger_timeout(timeout_type).map_err(|e| {
            warn!("pos_trigger_timeout: err={:?}", e);
            RpcError::internal_error().into()
        })
    }

    pub fn pos_force_sign_pivot_decision(
        &self, block_hash: H256, height: U64,
    ) -> RpcResult<()> {
        if !self.network.is_test_mode() {
            // Reject force vote if test RPCs are enabled in a mainnet node,
            // because this may cause staked CFXs locked
            // permanently.
            bail!(RpcError::internal_error())
        }
        self.pos_handler
            .force_sign_pivot_decision(PivotBlockDecision {
                block_hash,
                height: height.as_u64(),
            })
            .map_err(|e| {
                warn!("pos_trigger_timeout: err={:?}", e);
                RpcError::internal_error().into()
            })
    }

    pub fn pos_get_chosen_proposal(&self) -> RpcResult<Option<RpcPosBlock>> {
        let maybe_block = self
            .pos_handler
            .get_chosen_proposal()
            .map_err(|e| {
                warn!("pos_get_chosen_proposal: err={:?}", e);
                RpcError::internal_error()
            })?
            .and_then(|b| {
                let block_hash = b.id();
                self.pos_handler
                    .cached_db()
                    .get_block(&block_hash)
                    .ok()
                    .map(|executed_block| {
                        let executed_block = executed_block.lock();
                        RpcPosBlock {
                            hash: hash_value_to_h256(b.id()),
                            epoch: U64::from(b.epoch()),
                            round: U64::from(b.round()),
                            last_tx_number: executed_block
                                .output()
                                .version()
                                .unwrap_or_default()
                                .into(),
                            miner: b.author().map(|a| H256::from(a.to_u8())),
                            parent_hash: hash_value_to_h256(b.parent_id()),
                            timestamp: U64::from(b.timestamp_usecs()),
                            pivot_decision: executed_block
                                .output()
                                .pivot_block()
                                .as_ref()
                                .map(|d| Decision::from(d)),
                            height: executed_block
                                .output()
                                .executed_trees()
                                .pos_state()
                                .current_view()
                                .into(),
                            signatures: vec![],
                        }
                    })
            });
        Ok(maybe_block)
    }
}

// Debug RPC implementation
impl RpcImpl {
    pub fn txpool_clear(&self) -> JsonRpcResult<()> {
        self.tx_pool.clear_tx_pool();
        Ok(())
    }

    pub fn net_node(
        &self, id: NodeId,
    ) -> JsonRpcResult<Option<(String, Node)>> {
        match self.network.get_node(&id) {
            None => Ok(None),
            Some((trusted, node)) => {
                if trusted {
                    Ok(Some(("trusted".into(), node)))
                } else {
                    Ok(Some(("untrusted".into(), node)))
                }
            }
        }
    }

    pub fn net_disconnect_node(
        &self, id: NodeId, op: Option<UpdateNodeOperation>,
    ) -> JsonRpcResult<bool> {
        Ok(self.network.disconnect_node(&id, op))
    }

    pub fn net_sessions(
        &self, node_id: Option<NodeId>,
    ) -> JsonRpcResult<Vec<SessionDetails>> {
        match self.network.get_detailed_sessions(node_id) {
            None => Ok(Vec::new()),
            Some(sessions) => Ok(sessions),
        }
    }

    pub fn net_throttling(&self) -> JsonRpcResult<throttling::Service> {
        Ok(THROTTLING_SERVICE.read().clone())
    }

    // MARK: Conflux space rpc supports EVM space transaction
    pub fn txpool_tx_with_pool_info(
        &self, hash: H256,
    ) -> JsonRpcResult<TxWithPoolInfo> {
        let mut ret = TxWithPoolInfo::default();
        let hash: H256 = hash.into();
        if let Some(tx) = self.tx_pool.get_transaction(&hash) {
            ret.exist = true;
            if self.tx_pool.check_tx_packed_in_deferred_pool(&hash) {
                ret.packed = true;
            }
            let (local_nonce, local_balance) =
                self.tx_pool.get_local_account_info(&tx.sender());
            let (state_nonce, state_balance) = self
                .tx_pool
                .get_state_account_info(&tx.sender())
                .map_err(|e| {
                    let mut rpc_error = RpcError::internal_error();
                    rpc_error.data = Some(RpcValue::String(format!("{}", e)));
                    rpc_error
                })?;
            let required_storage_collateral =
                if let Transaction::Native(ref tx) = tx.unsigned {
                    U256::from(tx.storage_limit)
                        * *DRIPS_PER_STORAGE_COLLATERAL_UNIT
                } else {
                    U256::zero()
                };
            let required_balance = tx.value()
                + tx.gas() * tx.gas_price()
                + required_storage_collateral;
            ret.local_balance_enough = local_balance > required_balance;
            ret.state_balance_enough = state_balance > required_balance;
            ret.local_balance = local_balance;
            ret.local_nonce = local_nonce;
            ret.state_balance = state_balance;
            ret.state_nonce = state_nonce;
        }
        Ok(ret)
    }

    pub fn txpool_get_account_transactions(
        &self, address: RpcAddress,
    ) -> RpcResult<Vec<RpcTransaction>> {
        self.check_address_network(address.network)?;
        let (ready_txs, deferred_txs) = self
            .tx_pool
            .content(Some(Address::from(address).with_native_space()));
        let converter =
            |tx: &Arc<SignedTransaction>| -> Result<RpcTransaction, String> {
                RpcTransaction::from_signed(
                    &tx,
                    None,
                    *self.network.get_network_type(),
                )
            };
        let result = ready_txs
            .iter()
            .map(converter)
            .chain(deferred_txs.iter().map(converter))
            .collect::<Result<_, _>>()?;
        return Ok(result);
    }

    pub fn txpool_transaction_by_address_and_nonce(
        &self, address: RpcAddress, nonce: U256,
    ) -> RpcResult<Option<RpcTransaction>> {
        let tx = self
            .tx_pool
            .get_transaction_by_address2nonce(
                Address::from(address).with_native_space(),
                nonce,
            )
            .map(|tx| {
                RpcTransaction::from_signed(
                    &tx,
                    None,
                    *self.network.get_network_type(),
                )
                .unwrap() // TODO check the unwrap()
            });
        Ok(tx)
    }

    pub fn txpool_content(
        &self, address: Option<RpcAddress>,
    ) -> RpcResult<
        BTreeMap<
            String,
            BTreeMap<String, BTreeMap<usize, Vec<RpcTransaction>>>,
        >,
    > {
        let address: Option<H160> = match address {
            None => None,
            Some(addr) => {
                self.check_address_network(addr.network)?;
                Some(addr.into())
            }
        };

        let (ready_txs, deferred_txs) = self
            .tx_pool
            .content(address.map(AddressSpaceUtil::with_native_space));
        let converter = |tx: Arc<SignedTransaction>| -> RpcTransaction {
            RpcTransaction::from_signed(&tx, None, *self.network.get_network_type())
                .expect("transaction conversion with correct network id should not fail")
        };

        let mut ret: BTreeMap<
            String,
            BTreeMap<String, BTreeMap<usize, Vec<RpcTransaction>>>,
        > = BTreeMap::new();
        ret.insert("ready".into(), grouped_txs(ready_txs, converter));
        ret.insert("deferred".into(), grouped_txs(deferred_txs, converter));

        Ok(ret)
    }

    pub fn txpool_inspect(
        &self, address: Option<RpcAddress>,
    ) -> RpcResult<
        BTreeMap<String, BTreeMap<String, BTreeMap<usize, Vec<String>>>>,
    > {
        let address: Option<H160> = match address {
            None => None,
            Some(addr) => {
                self.check_address_network(addr.network)?;
                Some(addr.into())
            }
        };

        let (ready_txs, deferred_txs) = self
            .tx_pool
            .content(address.map(AddressSpaceUtil::with_native_space));
        let converter = |tx: Arc<SignedTransaction>| -> String {
            let to = match tx.action() {
                Action::Create => "<Create contract>".into(),
                Action::Call(addr) => format!("{:?}", addr),
            };

            format!(
                "{}: {:?} drip + {:?} gas * {:?} drip",
                to,
                tx.value(),
                tx.gas(),
                tx.gas_price()
            )
        };

        let mut ret: BTreeMap<
            String,
            BTreeMap<String, BTreeMap<usize, Vec<String>>>,
        > = BTreeMap::new();
        ret.insert("ready".into(), grouped_txs(ready_txs, converter));
        ret.insert("deferred".into(), grouped_txs(deferred_txs, converter));

        Ok(ret)
    }

    pub fn txpool_status(&self) -> JsonRpcResult<TxPoolStatus> {
        let (ready_len, deferred_len, received_len, unexecuted_len) =
            self.tx_pool.stats();

        Ok(TxPoolStatus {
            deferred: U64::from(deferred_len),
            ready: U64::from(ready_len),
            received: U64::from(received_len),
            unexecuted: U64::from(unexecuted_len),
        })
    }

    pub fn accounts(&self) -> RpcResult<Vec<RpcAddress>> {
        let accounts: Vec<Address> = self.accounts.accounts().map_err(|e| {
            format!("Could not fetch accounts. With error {:?}", e)
        })?;

        Ok(accounts
            .into_iter()
            .map(|addr| {
                RpcAddress::try_from_h160(
                    addr,
                    *self.network.get_network_type(),
                )
            })
            .collect::<Result<_, _>>()?)
    }

    pub fn new_account(&self, password: String) -> RpcResult<RpcAddress> {
        let address =
            self.accounts.new_account(&password.into()).map_err(|e| {
                format!("Could not create account. With error {:?}", e)
            })?;

        Ok(RpcAddress::try_from_h160(
            address,
            *self.network.get_network_type(),
        )?)
    }

    pub fn unlock_account(
        &self, address: RpcAddress, password: String, duration: Option<U128>,
    ) -> RpcResult<bool> {
        self.check_address_network(address.network)?;
        let account: H160 = address.into();
        let store = self.accounts.clone();

        let duration = match duration {
            None => None,
            Some(duration) => {
                let duration: U128 = duration.into();
                let v = duration.low_u64() as u32;
                if duration != v.into() {
                    bail!(RpcError::invalid_params("invalid duration number",));
                } else {
                    Some(v)
                }
            }
        };

        let r = match duration {
            Some(0) => {
                store.unlock_account_permanently(account, password.into())
            }
            Some(d) => store.unlock_account_timed(
                account,
                password.into(),
                Duration::from_secs(d.into()),
            ),
            None => store.unlock_account_timed(
                account,
                password.into(),
                Duration::from_secs(300),
            ),
        };
        match r {
            Ok(_) => Ok(true),
            Err(err) => {
                warn!("Unable to unlock the account. With error {:?}", err);
                bail!(RpcError::internal_error())
            }
        }
    }

    pub fn lock_account(&self, address: RpcAddress) -> RpcResult<bool> {
        self.check_address_network(address.network)?;
        match self.accounts.lock_account(address.into()) {
            Ok(_) => Ok(true),
            Err(err) => {
                warn!("Unable to lock the account. With error {:?}", err);
                bail!(RpcError::internal_error())
            }
        }
    }

    pub fn sign(
        &self, data: Bytes, address: RpcAddress, password: Option<String>,
    ) -> RpcResult<H520> {
        self.check_address_network(address.network)?;

        let message = eth_data_hash(data.0);
        let password = password.map(Password::from);
        let signature =
            match self.accounts.sign(address.into(), password, message) {
                Ok(signature) => signature,
                Err(err) => {
                    warn!("Unable to sign the message. With error {:?}", err);
                    bail!(RpcError::internal_error());
                }
            };
        Ok(H520(signature.into()))
    }

    pub fn save_node_db(&self) -> JsonRpcResult<()> {
        self.network.save_node_db();
        Ok(())
    }

    pub fn get_client_version(&self) -> JsonRpcResult<String> {
        Ok(format!("conflux-rust-{}", crate_version!()).into())
    }

    pub fn txpool_pending_nonce_range(
        &self, address: RpcAddress,
    ) -> RpcResult<TxPoolPendingNonceRange> {
        self.check_address_network(address.network)?;

        let mut ret = TxPoolPendingNonceRange::default();
        let (pending_txs, _, _) =
            self.tx_pool.get_account_pending_transactions(
                &address.hex_address.with_native_space(),
                None,
                None,
            );
        let mut max_nonce: U256 = U256::from(0);
        let mut min_nonce: U256 = U256::max_value();
        for tx in pending_txs.iter() {
            if *tx.nonce() > max_nonce {
                max_nonce = *tx.nonce();
            }
            if *tx.nonce() < min_nonce {
                min_nonce = *tx.nonce();
            }
        }
        ret.min_nonce = min_nonce;
        ret.max_nonce = max_nonce;
        Ok(ret)
    }

    pub fn txpool_next_nonce(&self, address: RpcAddress) -> RpcResult<U256> {
        Ok(self
            .tx_pool
            .get_next_nonce(&address.hex_address.with_native_space()))
    }

    pub fn account_pending_info(
        &self, address: RpcAddress,
    ) -> RpcResult<Option<AccountPendingInfo>> {
        info!("RPC Request: cfx_getAccountPendingInfo({:?})", address);
        self.check_address_network(address.network)?;

        match self.tx_pool.get_account_pending_info(
            &Address::from(address).with_native_space(),
        ) {
            None => Ok(None),
            Some((
                local_nonce,
                pending_count,
                pending_nonce,
                next_pending_tx,
            )) => Ok(Some(AccountPendingInfo {
                local_nonce: local_nonce.into(),
                pending_count: pending_count.into(),
                pending_nonce: pending_nonce.into(),
                next_pending_tx: next_pending_tx.into(),
            })),
        }
    }

    pub fn account_pending_transactions(
        &self, address: RpcAddress, maybe_start_nonce: Option<U256>,
        maybe_limit: Option<U64>,
    ) -> RpcResult<AccountPendingTransactions>
    {
        info!("RPC Request: cfx_getAccountPendingTransactions(addr={:?}, start_nonce={:?}, limit={:?})",
              address, maybe_start_nonce, maybe_limit);
        self.check_address_network(address.network)?;

        let (pending_txs, tx_status, pending_count) =
            self.tx_pool.get_account_pending_transactions(
                &Address::from(address).with_native_space(),
                maybe_start_nonce,
                maybe_limit.map(|limit| limit.as_usize()),
            );
        Ok(AccountPendingTransactions {
            pending_transactions: pending_txs
                .into_iter()
                .map(|tx| {
                    RpcTransaction::from_signed(
                        &tx,
                        None,
                        *self.network.get_network_type(),
                    )
                })
                .collect::<Result<Vec<RpcTransaction>, String>>()?,
            first_tx_status: tx_status,
            pending_count: pending_count.into(),
        })
    }
}

/// Returns a eth_sign-compatible hash of data to sign.
/// The data is prepended with special message to prevent
/// malicious DApps from using the function to sign forged transactions.
fn eth_data_hash(mut data: Vec<u8>) -> H256 {
    let mut message_data =
        format!("\x19Ethereum Signed Message:\n{}", data.len()).into_bytes();
    message_data.append(&mut data);
    keccak(message_data)
}<|MERGE_RESOLUTION|>--- conflicted
+++ resolved
@@ -301,11 +301,7 @@
                     .map_err(|_| RpcError::internal_error())?;
                 let pos_block = self
                     .pos_handler
-<<<<<<< HEAD
-                    .diem_db()
-=======
                     .pos_ledger_db()
->>>>>>> 6b5c3c67
                     .get_committed_block_by_hash(&hash)
                     .map_err(|_| RpcError::internal_error())?;
                 let maybe_epoch_rewards =
