--- conflicted
+++ resolved
@@ -331,13 +331,9 @@
     fn from(tx: NativeTransaction) -> Self { Self::Native(tx) }
 }
 
-<<<<<<< HEAD
-=======
 impl From<Eip155Transaction> for Transaction {
     fn from(tx: Eip155Transaction) -> Self { Self::Ethereum(tx) }
 }
-
->>>>>>> 8859fd54
 impl Encodable for Transaction {
     fn rlp_append(&self, s: &mut RlpStream) {
         match self {
