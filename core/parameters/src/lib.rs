// Copyright 2020 Conflux Foundation. All rights reserved.
// Conflux is free software and distributed under GNU General Public License.
// See http://www.gnu.org/licenses/

#[macro_use]
extern crate lazy_static;

pub mod internal_contract_addresses;

pub mod consensus {
    pub const DEFERRED_STATE_EPOCH_COUNT: u64 = 5;
    pub const EPOCH_SET_PERSISTENCE_DELAY: u64 = 100;

    pub const ADAPTIVE_WEIGHT_DEFAULT_BETA: u64 = 1000;
    pub const HEAVY_BLOCK_DEFAULT_DIFFICULTY_RATIO: u64 = 250;
    pub const TIMER_CHAIN_BLOCK_DEFAULT_DIFFICULTY_RATIO: u64 = 180;
    pub const TIMER_CHAIN_DEFAULT_BETA: u64 = 240;
    // The number of epochs per era. Each era is a potential checkpoint
    // position. The parent_edge checking and adaptive checking are defined
    // relative to the era start blocks.
    pub const ERA_DEFAULT_EPOCH_COUNT: u64 = 20000;

    // At Conflux MainNet Launch there are approximately 2 blocks per epoch,
    // with 1k TPS, and 2 blocks per second, a DeltaMPT contains data for
    // around 2 million transaction.
    pub const SNAPSHOT_EPOCHS_CAPACITY: u32 = 2000;

    pub const NULL: usize = !0;
    pub const NULLU64: u64 = !0;

    pub const MAX_BLAME_RATIO_FOR_TRUST: f64 = 0.4;

    pub const TRANSACTION_DEFAULT_EPOCH_BOUND: u64 = 100000;

    pub const GENESIS_GAS_LIMIT: u64 = 30_000_000;

    pub const ONE_CFX_IN_DRIP: u64 = 1_000_000_000_000_000_000;

    pub const ONE_UCFX_IN_DRIP: u64 = 1_000_000_000_000;

    pub const ONE_GDRIP_IN_DRIP: u64 = 1_000_000_000;

<<<<<<< HEAD
    /// About 2020.12.11-14:30.
    pub const PHASE2_HEIGHT: u64 = 3_640_000;
    pub const PHASE2_HEADER_CUSTOM_FIRST_ELEMENT: [u8; 1] = [1];
=======
    /// About 2020.12.11-15:30 for both the height and the block number.
    pub const TANZANITE_HEIGHT: u64 = 3_615_000;
    pub const BN128_ENABLE_NUMBER: u64 = 7_600_000;

    pub const TANZANITE_HEADER_CUSTOM_FIRST_ELEMENT: [u8; 1] = [1];
>>>>>>> e1ada153
}

pub mod consensus_internal {
    /// `REWARD_EPOCH_COUNT` needs to be larger than
    /// `ANTICONE_PENALTY_UPPER_EPOCH_COUNT`. If we cannot cache receipts of
    /// recent `REWARD_EPOCH_COUNT` epochs, the receipts will be loaded from
    /// db, which may lead to performance downgrade
    pub const REWARD_EPOCH_COUNT: u64 = 12;
    pub const ANTICONE_PENALTY_UPPER_EPOCH_COUNT: u64 = 10;
    pub const ANTICONE_PENALTY_RATIO: u64 = 100;
    /// The maximum number of blocks to be executed in each epoch
    pub const EPOCH_EXECUTED_BLOCK_BOUND: usize = 200;
    // The initial base mining reward in uCFX.
    pub const INITIAL_BASE_MINING_REWARD_IN_UCFX: u64 = 7_000_000;
    // The average number of blocks mined per quarter.
    pub const MINED_BLOCK_COUNT_PER_QUARTER: u64 = 15_768_000;
<<<<<<< HEAD
    // The `MINING_REWARD_DECAY_RATIO_PER_QUARTER` equals to `(1/2)^(1/16)`,
    // which is about 0.9576.
    pub const MINING_REWARD_TABLE_IN_UCFX: [u64;
        MINING_REWARD_DECAY_PERIOD_IN_QUARTER] = [
        7_000_000, 6_703_222, 6_419_028, 6_146_882, 5_886_274, 5_636_716,
        5_397_737, 5_168_891, 4_949_747, 4_739_894, 4_538_938, 4_346_502,
        4_162_224, 3_985_760, 3_816_777, 3_654_958, 3_500_000, 3_351_611,
        3_209_514, 3_073_441, 2_943_137, 2_818_358, 2_698_868, 2_584_445,
        2_474_873, 2_369_947, 2_269_469, 2_173_251, 2_081_112, 1_992_880,
        1_908_388, 1_827_479,
    ];
    pub const MINING_REWARD_PHASE2_IN_UCFX: u64 = 2_000_000;
=======

    pub const MINING_REWARD_TANZANITE_IN_UCFX: u64 = 2_000_000;
>>>>>>> e1ada153
    pub const GENESIS_TOKEN_COUNT_IN_CFX: u64 = 5_000_000_000;
    pub const TWO_YEAR_UNLOCK_TOKEN_COUNT_IN_CFX: u64 = 800_000_000;

    // How many quarters that the mining reward keep decaying.
    pub const MINING_REWARD_DECAY_PERIOD_IN_QUARTER: usize = 32;

    /// This is the cap of the size of the anticone barrier. If we have more
    /// than this number we will use the brute_force O(n) algorithm instead.
    pub const ANTICONE_BARRIER_CAP: usize = 100;
    /// Here is the delay for us to recycle those orphaned blocks in the
    /// boundary of eras and large epochs.
    pub const RECYCLE_TRANSACTION_DELAY: u64 = 20;
    /// This is the cap of the size of `blockset_in_own_view_of_epoch`. If we
    /// have more than this number, we will not store it in memory
    pub const BLOCKSET_IN_OWN_VIEW_OF_EPOCH_CAP: u64 = 1000;

    /// This is the minimum risk that the confirmation meter tries to maintain.
    pub const CONFIRMATION_METER_MIN_MAINTAINED_RISK: f64 = 0.00000001;
    /// The maximum number of epochs that the confirmation meter tries to
    /// maintain internally.
    pub const CONFIRMATION_METER_MAX_NUM_MAINTAINED_RISK: usize = 100;
    /// The minimum timer diff value for the adaptive test in confirmation meter
    /// to consider
    pub const CONFIRMATION_METER_ADAPTIVE_TEST_TIMER_DIFF: u64 = 140;
    /// The batch step in the confirmation meter to do the adaptive test
    pub const CONFIRMATION_METER_PSI: u64 = 30;
    /// The maximum value of adaptive block generation risk that a confirmation
    /// meter is going to consider safe to assume no adaptive blocks in the
    /// near future.
    pub const CONFIRMATION_METER_MAXIMUM_ADAPTIVE_RISK: f64 = 0.0000001;
    /// This controls how often the confirmation meter updates. The default is
    /// to update the meter every 20 blocks. Note that confirmation meter
    /// update is CPU intensive if the tree graph is in a unstable state.
    pub const CONFIRMATION_METER_UPDATE_FREQUENCY: usize = 20;
}

pub mod rpc {
    pub const GAS_PRICE_BLOCK_SAMPLE_SIZE: usize = 100;
    pub const GAS_PRICE_TRANSACTION_SAMPLE_SIZE: usize = 10000;
    pub const TRANSACTION_COUNT_PER_BLOCK_WATER_LINE_LOW: usize = 100;
    pub const TRANSACTION_COUNT_PER_BLOCK_WATER_LINE_MEDIUM: usize = 600;
}

pub mod sync {
    use std::time::Duration;

    /// The threshold controlling whether a node is in catch-up mode.
    /// A node is in catch-up mode if its local best epoch number is
    /// CATCH_UP_EPOCH_LAG_THRESHOLD behind the median of the epoch
    /// numbers of peers.
    pub const CATCH_UP_EPOCH_LAG_THRESHOLD: u64 = 20;
    /// This threshold controlling whether a node should request missing
    /// terminals from peers when the node is in catch-up mode.
    pub const REQUEST_TERMINAL_EPOCH_LAG_THRESHOLD: u64 = 40;

    /// The max number of headers that are to be sent for header
    /// block request.
    pub const MAX_HEADERS_TO_SEND: u64 = 512;
    /// The max number of blocks that are to be sent for compact block request.
    pub const MAX_BLOCKS_TO_SEND: u64 = 128;
    /// The max number of epochs whose hashes are to be responded
    /// for request GetBlockHashesByEpoch
    pub const MAX_EPOCHS_TO_SEND: u64 = 128;
    pub const MAX_PACKET_SIZE: usize = 15 * 1024 * 1024 + 512 * 1024; // 15.5 MB

    /// The threshold controlling whether we should query local_block_info in
    /// disk when requesting block header or block. If the difference
    /// between height of the block and current best height is less than
    /// LOCAL_BLOCK_INFO_QUERY_THRESHOLD, we can request block directly through
    /// network, otherwise we should check disk first.
    pub const LOCAL_BLOCK_INFO_QUERY_THRESHOLD: u64 = 5;

    /// Measured block propagation delay in *seconds*. This will determine the
    /// conservative window when we measure confirmation risk internally in
    /// the consensus layer.
    pub const BLOCK_PROPAGATION_DELAY: u64 = 10;

    lazy_static! {
        // The waiting time duration that will be accumulated for resending a
        // timeout request.
        pub static ref REQUEST_START_WAITING_TIME: Duration =
            Duration::from_secs(1);

        // The waiting time duration before resending a request which failed
        // due to sending error.
        pub static ref FAILED_REQUEST_RESEND_WAIT: Duration =
            Duration::from_millis(50);
    }
    //const REQUEST_WAITING_TIME_BACKOFF: u32 = 2;
    pub const DEFAULT_CHUNK_SIZE: u64 = 256 * 1024;

    /// The batch size of old-era blocks garbage-collected from database for
    /// each BLOCK_CACHE_GC_TIMER timer trigger.
    /// Note that the average block removing rate should be greater than the
    /// block generation rate, otherwise `ConsensusInner.old_era_block_set`
    /// will keep growing.
    pub const OLD_ERA_BLOCK_GC_BATCH_SIZE: usize = 50;
}

pub mod pow {
    // This factor N controls the bound of each difficulty adjustment.
    // The new difficulty should be in the range of [(1-1/N)*D, (1+1/N)*D],
    // where D is the old difficulty.
    pub const DIFFICULTY_ADJUSTMENT_FACTOR: usize = 2;
    pub const DIFFICULTY_ADJUSTMENT_EPOCH_PERIOD: u64 = 5000;
    // Time unit is micro-second (usec)
    // We target two blocks per second. This strikes a good balance between the
    // growth of the metadata, the memory consumption of the consensus graph,
    // and the confirmation speed
    pub const TARGET_AVERAGE_BLOCK_GENERATION_PERIOD: u64 = 500000;
    pub const INITIAL_DIFFICULTY: u64 = 100;
}

pub mod block {
    use crate::consensus::GENESIS_GAS_LIMIT;

    // The maximum block size limit in bytes
    // Consider that the simple payment transaction consumes only 100 bytes per
    // second. This would allow us to have 2000 simple payment transactions
    // per block. With two blocks per second, we will have 4000TPS at the
    // peak with only simple payment, which is good enough for now.
    pub const MAX_BLOCK_SIZE_IN_BYTES: usize = 200 * 1024;
    // The maximum number of transactions to be packed in a block given
    // `MAX_BLOCK_SIZE_IN_BYTES`, assuming 50-byte transactions.
    pub const ESTIMATED_MAX_BLOCK_SIZE_IN_TRANSACTION_COUNT: usize = 4096;
    // The maximum number of referees allowed for each block
    pub const REFEREE_DEFAULT_BOUND: usize = 200;
    // The maximal length of custom data in block header
    pub const HEADER_CUSTOM_LENGTH_BOUND: usize = 64;
    // If a new block is more than valid_time_drift ahead of the current system
    // timestamp, it will be discarded (but may get received again) and the
    // peer will be disconnected.
    pub const VALID_TIME_DRIFT: u64 = 10 * 60;
    // A new block has to be less than this drift to send to the consensus
    // graph. Otherwise, it will be queued at the synchronization layer.
    pub const ACCEPTABLE_TIME_DRIFT: u64 = 5 * 60;
    // FIXME: a block generator parameter only. We should remove this later
    pub const MAX_TRANSACTION_COUNT_PER_BLOCK: usize = 20000;
    pub const DEFAULT_TARGET_BLOCK_GAS_LIMIT: u64 = GENESIS_GAS_LIMIT;
}

pub mod staking {
    use super::pow::TARGET_AVERAGE_BLOCK_GENERATION_PERIOD;
    use crate::consensus::ONE_CFX_IN_DRIP;
    use cfx_types::U256;

    /// This is the number of blocks per second.
    pub const BLOCKS_PER_SECOND: u64 =
        1000000 / TARGET_AVERAGE_BLOCK_GENERATION_PERIOD;
    /// This is the number of blocks per day.
    pub const BLOCKS_PER_DAY: u64 = BLOCKS_PER_SECOND * 60 * 60 * 24;
    /// This is the number of blocks per year.
    pub const BLOCKS_PER_YEAR: u64 = BLOCKS_PER_DAY * 365;

    /// This is the storage collateral units for each KiB of code, amount in
    /// COLLATERAL_UNITs. Code collateral is calculated by each whole KiB
    /// rounding upwards.
    pub const CODE_COLLATERAL_UNITS_PER_KI_BYTES: u64 = 512;
    /// This is the storage collateral units to deposit for one key/value pair
    /// in storage. 1 CFX for 16 key value entries.
    pub const COLLATERAL_UNITS_PER_STORAGE_KEY: u64 = 64;

    lazy_static! {
        /// This is the unit of storage collateral to deposit
        pub static ref DRIPS_PER_STORAGE_COLLATERAL_UNIT: U256 =
            (ONE_CFX_IN_DRIP / 1024).into();
        /// The collaterals in drips for one key/value pair in storage.
        pub static ref COLLATERAL_DRIPS_PER_STORAGE_KEY: U256 =
            *DRIPS_PER_STORAGE_COLLATERAL_UNIT
            * COLLATERAL_UNITS_PER_STORAGE_KEY;
        /// This is the scale factor for accumulated interest rate:
        /// `BLOCKS_PER_YEAR * 2 ^ 80`.
        /// The actual accumulate interest rate stored will be
        /// `accumulate_interest_rate / INTEREST_RATE_SCALE`.
        pub static ref ACCUMULATED_INTEREST_RATE_SCALE: U256 =
            U256::from(BLOCKS_PER_YEAR) << 80;
        /// The initial annual interest is 4%, which means the initial interest
        /// rate per block will be
        /// `4% / BLOCKS_PER_YEAR`. We will multiply it with scale factor and
        /// store it as an integer.
        /// This is the scale factor of initial interest rate per block.
        pub static ref INTEREST_RATE_PER_BLOCK_SCALE: U256 =
            U256::from(BLOCKS_PER_YEAR * 1000000);
        /// This is the initial interest rate per block with scale:
        /// `4% / BLOCKS_PER_YEAR * INTEREST_RATE_PER_BLOCK_SCALE`.
        pub static ref INITIAL_INTEREST_RATE_PER_BLOCK: U256 =
            U256::from(40000);
        /// This is the service charge rate for withdraw,
        /// `SERVICE_CHARGE_RATE /
        /// SERVICE_CHARGE_RATE_SCALE = 0.05%`
        pub static ref SERVICE_CHARGE_RATE: U256 = U256::from(5);
        pub static ref SERVICE_CHARGE_RATE_SCALE: U256 = U256::from(10000);
    }

    pub fn code_collateral_units(len: usize) -> u64 {
        (len as u64 + 1023) / 1024 * CODE_COLLATERAL_UNITS_PER_KI_BYTES
    }
}

pub mod light {
    use std::time::Duration;

    lazy_static! {
        /// Frequency of re-triggering sync.
        pub static ref SYNC_PERIOD: Duration = Duration::from_secs(1);

        /// Frequency of checking request timeouts.
        pub static ref CLEANUP_PERIOD: Duration = Duration::from_secs(1);

        /// Frequency of sending StatusPing message to peers.
        pub static ref HEARTBEAT_PERIOD: Duration = Duration::from_secs(30);

        /// Request timeouts.
        pub static ref EPOCH_REQUEST_TIMEOUT: Duration = Duration::from_secs(2);
        pub static ref HEADER_REQUEST_TIMEOUT: Duration = Duration::from_secs(2);
        pub static ref WITNESS_REQUEST_TIMEOUT: Duration = Duration::from_secs(2);
        pub static ref BLOOM_REQUEST_TIMEOUT: Duration = Duration::from_secs(2);
        pub static ref RECEIPT_REQUEST_TIMEOUT: Duration = Duration::from_secs(2);
        pub static ref BLOCK_TX_REQUEST_TIMEOUT: Duration = Duration::from_secs(2);
        pub static ref STATE_ROOT_REQUEST_TIMEOUT: Duration = Duration::from_secs(2);
        pub static ref STATE_ENTRY_REQUEST_TIMEOUT: Duration = Duration::from_secs(2);
        pub static ref TX_REQUEST_TIMEOUT: Duration = Duration::from_secs(2);
        pub static ref TX_INFO_REQUEST_TIMEOUT: Duration = Duration::from_secs(2);
        pub static ref STORAGE_ROOT_REQUEST_TIMEOUT: Duration = Duration::from_secs(2);

        /// Maximum time period we wait for a response for an on-demand query.
        /// After this timeout has been reached, we try another peer or give up.
        pub static ref MAX_POLL_TIME: Duration = Duration::from_secs(4);

        /// Items not accessed for this amount of time are removed from the cache.
        pub static ref CACHE_TIMEOUT: Duration = Duration::from_secs(5 * 60);
    }

    /// The threshold controlling whether a node is in catch-up mode.
    /// A node is in catch-up mode if its local best epoch number is
    /// `CATCH_UP_EPOCH_LAG_THRESHOLD` behind the median of the epoch
    /// numbers of peers.
    pub const CATCH_UP_EPOCH_LAG_THRESHOLD: u64 = 3;

    /// (Maximum) number of items requested in a single request.
    pub const EPOCH_REQUEST_BATCH_SIZE: usize = 100;
    pub const HEADER_REQUEST_BATCH_SIZE: usize = 30;
    pub const BLOOM_REQUEST_BATCH_SIZE: usize = 30;
    pub const WITNESS_REQUEST_BATCH_SIZE: usize = 50;
    pub const RECEIPT_REQUEST_BATCH_SIZE: usize = 30;
    pub const BLOCK_TX_REQUEST_BATCH_SIZE: usize = 30;
    pub const STATE_ROOT_REQUEST_BATCH_SIZE: usize = 30;
    pub const STATE_ENTRY_REQUEST_BATCH_SIZE: usize = 30;
    pub const TX_REQUEST_BATCH_SIZE: usize = 30;
    pub const TX_INFO_REQUEST_BATCH_SIZE: usize = 30;
    pub const STORAGE_ROOT_REQUEST_BATCH_SIZE: usize = 30;

    /// Maximum number of in-flight items at any given time.
    /// If we reach this limit, we will not request any more.
    pub const MAX_HEADERS_IN_FLIGHT: usize = 1000;
    pub const MAX_WITNESSES_IN_FLIGHT: usize = 500;
    pub const MAX_BLOOMS_IN_FLIGHT: usize = 500;
    pub const MAX_RECEIPTS_IN_FLIGHT: usize = 100;
    pub const MAX_BLOCK_TXS_IN_FLIGHT: usize = 100;
    pub const MAX_STATE_ROOTS_IN_FLIGHT: usize = 100;
    pub const MAX_STATE_ENTRIES_IN_FLIGHT: usize = 100;
    pub const MAX_TXS_IN_FLIGHT: usize = 100;
    pub const MAX_TX_INFOS_IN_FLIGHT: usize = 100;
    pub const MAX_STORAGE_ROOTS_IN_FLIGHT: usize = 100;

    /// Maximum number of in-flight epoch requests at any given time.
    /// Similar to `MAX_HEADERS_IN_FLIGHT`. However, it is hard to match
    /// hash responses to epoch requests, so we count the requests instead.
    pub const MAX_PARALLEL_EPOCH_REQUESTS: usize = 10;

    /// Number of epochs to request in one round (in possibly multiple batches).
    pub const NUM_EPOCHS_TO_REQUEST: usize = 200;

    /// Minimum number of missing items in the sync pipeline.
    /// If we have fewer, we will try to request some more.
    pub const NUM_WAITING_HEADERS_THRESHOLD: usize = 1000;

    /// Max number of epochs/headers/txs to send to a light peer in a response.
    pub const MAX_EPOCHS_TO_SEND: usize = 128;
    pub const MAX_HEADERS_TO_SEND: usize = 512;
    pub const MAX_TXS_TO_SEND: usize = 1024;
    pub const MAX_WITNESSES_TO_SEND: usize = 100;
    pub const MAX_ITEMS_TO_SEND: usize = 50;

    /// During syncing, we might transiently have enough malicious blaming
    /// blocks to consider a correct header incorrect. For this reason, we
    /// first wait for enough header to accumulate before checking blaming.
    /// TODO(thegaram): review value and expose this as a parameter
    pub const BLAME_CHECK_OFFSET: u64 = 20;

    /// During log filtering, we stream a set of items (blooms, receipts, txs)
    /// to match against. To make the process faster, we need to make sure that
    /// there's always plenty of items in flight. This way, we can reduce idle
    /// time when we're waiting to receive an item.
    pub const LOG_FILTERING_LOOKAHEAD: usize = 100;

    // Number of blocks to sample for cfx_gasPrice.
    pub const GAS_PRICE_BLOCK_SAMPLE_SIZE: usize = 30;

    // Maximum number of transactions to sample for cfx_gasPrice.
    pub const GAS_PRICE_TRANSACTION_SAMPLE_SIZE: usize = 1000;

    pub const TRANSACTION_COUNT_PER_BLOCK_WATER_LINE_LOW: usize = 100;
    pub const TRANSACTION_COUNT_PER_BLOCK_WATER_LINE_MEDIUM: usize = 600;

    // Number of blocks we retrieve in parallel for the gas price sample.
    pub const GAS_PRICE_BATCH_SIZE: usize = 30;
}

pub const WORKER_COMPUTATION_PARALLELISM: usize = 8;<|MERGE_RESOLUTION|>--- conflicted
+++ resolved
@@ -40,17 +40,11 @@
 
     pub const ONE_GDRIP_IN_DRIP: u64 = 1_000_000_000;
 
-<<<<<<< HEAD
-    /// About 2020.12.11-14:30.
-    pub const PHASE2_HEIGHT: u64 = 3_640_000;
-    pub const PHASE2_HEADER_CUSTOM_FIRST_ELEMENT: [u8; 1] = [1];
-=======
     /// About 2020.12.11-15:30 for both the height and the block number.
     pub const TANZANITE_HEIGHT: u64 = 3_615_000;
     pub const BN128_ENABLE_NUMBER: u64 = 7_600_000;
 
     pub const TANZANITE_HEADER_CUSTOM_FIRST_ELEMENT: [u8; 1] = [1];
->>>>>>> e1ada153
 }
 
 pub mod consensus_internal {
@@ -67,23 +61,7 @@
     pub const INITIAL_BASE_MINING_REWARD_IN_UCFX: u64 = 7_000_000;
     // The average number of blocks mined per quarter.
     pub const MINED_BLOCK_COUNT_PER_QUARTER: u64 = 15_768_000;
-<<<<<<< HEAD
-    // The `MINING_REWARD_DECAY_RATIO_PER_QUARTER` equals to `(1/2)^(1/16)`,
-    // which is about 0.9576.
-    pub const MINING_REWARD_TABLE_IN_UCFX: [u64;
-        MINING_REWARD_DECAY_PERIOD_IN_QUARTER] = [
-        7_000_000, 6_703_222, 6_419_028, 6_146_882, 5_886_274, 5_636_716,
-        5_397_737, 5_168_891, 4_949_747, 4_739_894, 4_538_938, 4_346_502,
-        4_162_224, 3_985_760, 3_816_777, 3_654_958, 3_500_000, 3_351_611,
-        3_209_514, 3_073_441, 2_943_137, 2_818_358, 2_698_868, 2_584_445,
-        2_474_873, 2_369_947, 2_269_469, 2_173_251, 2_081_112, 1_992_880,
-        1_908_388, 1_827_479,
-    ];
-    pub const MINING_REWARD_PHASE2_IN_UCFX: u64 = 2_000_000;
-=======
-
     pub const MINING_REWARD_TANZANITE_IN_UCFX: u64 = 2_000_000;
->>>>>>> e1ada153
     pub const GENESIS_TOKEN_COUNT_IN_CFX: u64 = 5_000_000_000;
     pub const TWO_YEAR_UNLOCK_TOKEN_COUNT_IN_CFX: u64 = 800_000_000;
 
