--- conflicted
+++ resolved
@@ -12,15 +12,10 @@
         Address::from_str("0888000000000000000000000000000000000001").unwrap();
     pub static ref STORAGE_INTEREST_STAKING_CONTRACT_ADDRESS: Address =
         Address::from_str("0888000000000000000000000000000000000002").unwrap();
-<<<<<<< HEAD
-    pub static ref CONTEXT_ADDRESS: Address =
-        Address::from_str("0888000000000000000000000000000000000004").unwrap();
-=======
     pub static ref ANTI_REENTRANCY_CONTRACT_ADDRESS: Address =
         Address::from_str("0888000000000000000000000000000000000003").unwrap();
-    pub static ref CONTEXT_CONTRACT_ADDRESS: Address =
+    pub static ref CONTEXT_ADDRESS: Address =
         Address::from_str("0888000000000000000000000000000000000004").unwrap();
     pub static ref POS_REGISTER_CONTRACT_ADDRESS: Address =
         Address::from_str("0888000000000000000000000000000000000005").unwrap();
->>>>>>> b6aa0b35
 }