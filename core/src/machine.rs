// Copyright 2019 Conflux Foundation. All rights reserved.
// Conflux is free software and distributed under GNU General Public License.
// See http://www.gnu.org/licenses/

use super::builtin::Builtin;
use crate::{
<<<<<<< HEAD
    builtin::{builtin_factory, Linear},
    spec::CommonParams,
    vm::Spec,
};
use cfx_types::{Address, H256};
use primitives::BlockNumber;
use std::{collections::BTreeMap, sync::Arc};
=======
    builtin::{builtin_factory, AltBn128PairingPricer, Linear, ModexpPricer},
    vm::Spec,
};
use cfx_internal_common::ChainIdParams;
use cfx_types::{Address, H256, U256};
use primitives::BlockNumber;
use std::{collections::BTreeMap, sync::Arc};

#[derive(Debug, Default)]
pub struct CommonParams {
    /// Account start nonce.
    pub account_start_nonce: U256,
    /// Maximum size of extra data.
    pub maximum_extra_data_size: usize,
    /// Network id.
    pub network_id: u64,
    /// Chain id.
    pub chain_id: ChainIdParams,
    /// Main subprotocol name.
    pub subprotocol_name: String,
    /// Minimum gas limit.
    pub min_gas_limit: U256,
    /// Gas limit bound divisor (how much gas limit can change per block)
    pub gas_limit_bound_divisor: U256,
    /// Node permission managing contract address.
    pub node_permission_contract: Option<Address>,
    /// Maximum contract code size that can be deployed.
    pub max_code_size: u64,
    /// Number of first block where max code size limit is active.
    pub max_code_size_transition: BlockNumber,
    /// Maximum size of transaction's RLP payload.
    pub max_transaction_size: usize,

    /// Number of first block where ec built-in contract enabled.
    pub alt_bn128_transition: u64,
}

impl CommonParams {
    fn common_params(chain_id: ChainIdParams) -> Self {
        CommonParams {
            account_start_nonce: 0x00.into(),
            maximum_extra_data_size: 0x20,
            network_id: 0x1,
            chain_id,
            subprotocol_name: "cfx".into(),
            min_gas_limit: 10_000_000.into(),
            gas_limit_bound_divisor: 0x0400.into(),
            node_permission_contract: None,
            max_code_size: 24576,
            max_code_size_transition: 0,
            max_transaction_size: 300 * 1024,
            alt_bn128_transition: i64::MAX as u64, /* TODO: Update it when
                                                    * the time point of the
                                                    * next update enabled. */
        }
    }
}
>>>>>>> 42b6a098

pub type SpecCreationRules = dyn Fn(&mut Spec, BlockNumber) + Sync + Send;

pub struct Machine {
    params: CommonParams,
    builtins: Arc<BTreeMap<Address, Builtin>>,
    spec_rules: Option<Box<SpecCreationRules>>,
}

impl Machine {
    pub fn builtin(
        &self, address: &Address, block_number: BlockNumber,
    ) -> Option<&Builtin> {
        self.builtins.get(address).and_then(|b| {
            if b.is_active(block_number) {
                Some(b)
            } else {
                None
            }
        })
    }

    /// Attach special rules to the creation of spec.
    pub fn set_spec_creation_rules(&mut self, rules: Box<SpecCreationRules>) {
        self.spec_rules = Some(rules);
    }

    /// Get the general parameters of the chain.
    pub fn params(&self) -> &CommonParams { &self.params }

    pub fn spec(&self, number: BlockNumber) -> Spec {
        let mut spec = Spec::new_spec();
        if let Some(ref rules) = self.spec_rules {
            (rules)(&mut spec, number)
        }
        spec
    }

    /// Builtin-contracts for the chain..
    pub fn builtins(&self) -> &BTreeMap<Address, Builtin> { &*self.builtins }
}

pub fn new_machine(params: CommonParams) -> Machine {
    Machine {
        params,
        builtins: Arc::new(BTreeMap::new()),
        spec_rules: None,
    }
}

pub fn new_machine_with_builtin(params: CommonParams) -> Machine {
    let mut btree = BTreeMap::new();
    let params = CommonParams::common_params(chain_id);
    btree.insert(
        Address::from(H256::from_low_u64_be(1)),
        Builtin::new(
            Box::new(Linear::new(3000, 0)),
            builtin_factory("ecrecover"),
            0,
        ),
    );
    btree.insert(
        Address::from(H256::from_low_u64_be(2)),
        Builtin::new(
            Box::new(Linear::new(60, 12)),
            builtin_factory("sha256"),
            0,
        ),
    );
    btree.insert(
        Address::from(H256::from_low_u64_be(3)),
        Builtin::new(
            Box::new(Linear::new(600, 120)),
            builtin_factory("ripemd160"),
            0,
        ),
    );
    btree.insert(
        Address::from(H256::from_low_u64_be(4)),
        Builtin::new(
            Box::new(Linear::new(15, 3)),
            builtin_factory("identity"),
            0,
        ),
    );
    btree.insert(
        Address::from(H256::from_low_u64_be(5)),
        Builtin::new(
            Box::new(ModexpPricer::new(20)),
            builtin_factory("modexp"),
            params.alt_bn128_transition,
        ),
    );
    btree.insert(
        Address::from(H256::from_low_u64_be(6)),
        Builtin::new(
            Box::new(Linear::new(500, 0)),
            builtin_factory("alt_bn128_add"),
            params.alt_bn128_transition,
        ),
    );
    btree.insert(
        Address::from(H256::from_low_u64_be(7)),
        Builtin::new(
            Box::new(Linear::new(40_000, 0)),
            builtin_factory("alt_bn128_mul"),
            params.alt_bn128_transition,
        ),
    );
    btree.insert(
        Address::from(H256::from_low_u64_be(8)),
        Builtin::new(
            Box::new(AltBn128PairingPricer::new(100_000, 80_000)),
            builtin_factory("alt_bn128_pairing"),
            params.alt_bn128_transition,
        ),
    );
    Machine {
        params,
        builtins: Arc::new(btree),
        spec_rules: None,
    }
}<|MERGE_RESOLUTION|>--- conflicted
+++ resolved
@@ -4,73 +4,13 @@
 
 use super::builtin::Builtin;
 use crate::{
-<<<<<<< HEAD
-    builtin::{builtin_factory, Linear},
+    builtin::{builtin_factory, AltBn128PairingPricer, Linear, ModexpPricer},
     spec::CommonParams,
     vm::Spec,
 };
 use cfx_types::{Address, H256};
 use primitives::BlockNumber;
 use std::{collections::BTreeMap, sync::Arc};
-=======
-    builtin::{builtin_factory, AltBn128PairingPricer, Linear, ModexpPricer},
-    vm::Spec,
-};
-use cfx_internal_common::ChainIdParams;
-use cfx_types::{Address, H256, U256};
-use primitives::BlockNumber;
-use std::{collections::BTreeMap, sync::Arc};
-
-#[derive(Debug, Default)]
-pub struct CommonParams {
-    /// Account start nonce.
-    pub account_start_nonce: U256,
-    /// Maximum size of extra data.
-    pub maximum_extra_data_size: usize,
-    /// Network id.
-    pub network_id: u64,
-    /// Chain id.
-    pub chain_id: ChainIdParams,
-    /// Main subprotocol name.
-    pub subprotocol_name: String,
-    /// Minimum gas limit.
-    pub min_gas_limit: U256,
-    /// Gas limit bound divisor (how much gas limit can change per block)
-    pub gas_limit_bound_divisor: U256,
-    /// Node permission managing contract address.
-    pub node_permission_contract: Option<Address>,
-    /// Maximum contract code size that can be deployed.
-    pub max_code_size: u64,
-    /// Number of first block where max code size limit is active.
-    pub max_code_size_transition: BlockNumber,
-    /// Maximum size of transaction's RLP payload.
-    pub max_transaction_size: usize,
-
-    /// Number of first block where ec built-in contract enabled.
-    pub alt_bn128_transition: u64,
-}
-
-impl CommonParams {
-    fn common_params(chain_id: ChainIdParams) -> Self {
-        CommonParams {
-            account_start_nonce: 0x00.into(),
-            maximum_extra_data_size: 0x20,
-            network_id: 0x1,
-            chain_id,
-            subprotocol_name: "cfx".into(),
-            min_gas_limit: 10_000_000.into(),
-            gas_limit_bound_divisor: 0x0400.into(),
-            node_permission_contract: None,
-            max_code_size: 24576,
-            max_code_size_transition: 0,
-            max_transaction_size: 300 * 1024,
-            alt_bn128_transition: i64::MAX as u64, /* TODO: Update it when
-                                                    * the time point of the
-                                                    * next update enabled. */
-        }
-    }
-}
->>>>>>> 42b6a098
 
 pub type SpecCreationRules = dyn Fn(&mut Spec, BlockNumber) + Sync + Send;
 
@@ -123,7 +63,6 @@
 
 pub fn new_machine_with_builtin(params: CommonParams) -> Machine {
     let mut btree = BTreeMap::new();
-    let params = CommonParams::common_params(chain_id);
     btree.insert(
         Address::from(H256::from_low_u64_be(1)),
         Builtin::new(
