--- conflicted
+++ resolved
@@ -176,10 +176,11 @@
 ) -> (Arc<SynchronizationGraph>, Arc<ConsensusGraph>)
 {
     let machine = Arc::new(new_machine_with_builtin(Default::default(), vm));
-<<<<<<< HEAD
     let mut rng = StdRng::from_seed([0u8; 32]);
-    let pos_connection =
-        PosConnection::new(Arc::new(FakeDiemDB {}) as Arc<dyn DBReaderForPoW>);
+    let pos_connection = PosConnection::new(
+        Arc::new(FakeDiemDB {}) as Arc<dyn DBReaderForPoW>,
+        Arc::new(ConsensusDB::new(".")),
+    );
     let pos_verifier = Arc::new(PosVerifier::new(
         pos_connection,
         PosConfiguration {
@@ -188,14 +189,6 @@
         },
         u64::MAX,
     ));
-=======
-    let pos_connection = PosConnection::new(
-        Arc::new(FakeDiemDB {}) as Arc<dyn DBReaderForPoW>,
-        Arc::new(ConsensusDB::new(".")),
-        PosConfiguration {},
-    );
-    let pos_verifier = Arc::new(PosVerifier::new(pos_connection, u64::MAX));
->>>>>>> e0431c39
 
     let verification_config = VerificationConfig::new(
         true, /* test_mode */
