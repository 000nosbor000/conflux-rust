use crate::{
    block_data_manager::{BlockDataManager, DataManagerConfiguration, DbType},
    cache_config::CacheConfig,
    consensus::{
        consensus_inner::consensus_executor::ConsensusExecutionConfiguration,
        ConsensusConfig, ConsensusInnerConfig,
    },
    db::NUM_COLUMNS,
    machine::new_machine_with_builtin,
    pow::{self, PowComputer, ProofOfWorkConfig},
    spec::genesis::genesis_block,
    statistics::Statistics,
    sync::{SyncGraphConfig, SynchronizationGraph},
    transaction_pool::TxPoolConfig,
    verification::VerificationConfig,
    vm_factory::VmFactory,
    ConsensusGraph, NodeType, Notifications, TransactionPool,
};
use cfx_internal_common::ChainIdParamsInner;
use cfx_parameters::{
    block::{MAX_BLOCK_SIZE_IN_BYTES, REFEREE_DEFAULT_BOUND},
    consensus::{GENESIS_GAS_LIMIT, TRANSACTION_DEFAULT_EPOCH_BOUND},
    WORKER_COMPUTATION_PARALLELISM,
};
use cfx_storage::{StorageConfiguration, StorageManager};
use cfx_types::{address_util::AddressUtil, Address, H256, U256};
use core::str::FromStr;
use parking_lot::Mutex;
use primitives::{Block, BlockHeaderBuilder};
use std::{collections::HashMap, path::Path, sync::Arc, time::Duration};
use threadpool::ThreadPool;

pub fn create_simple_block_impl(
    parent_hash: H256, ref_hashes: Vec<H256>, height: u64, nonce: U256,
    diff: U256, block_weight: u32, adaptive: bool,
) -> (H256, Block)
{
    let mut b = BlockHeaderBuilder::new();
    let mut author = Address::zero();
    author.set_user_account_type_bits();
    let mut header = b
        .with_parent_hash(parent_hash)
        .with_height(height)
        .with_referee_hashes(ref_hashes)
        .with_gas_limit(GENESIS_GAS_LIMIT.into())
        .with_nonce(nonce)
        .with_difficulty(diff)
        .with_adaptive(adaptive)
        .with_author(author)
        .build();
    header.compute_hash();
    let pow_quality = if block_weight > 1 {
        diff * block_weight
    } else {
        diff
    };
    // To convert pow_quality back to pow_hash can be inaccurate, but it should
    // be okay in tests.
    header.pow_hash =
        Some(pow::pow_quality_to_hash(&pow_quality, &header.nonce()));
    // println!("simple_block: difficulty={:?} pow_hash={:?} pow_quality={}",
    // pow_quality, header.pow_hash,
    // pow::pow_hash_to_quality(&header.pow_hash.unwrap(), &header.nonce()));
    let block = Block::new(header, vec![]);
    (block.hash(), block)
}

pub fn create_simple_block(
    sync: Arc<SynchronizationGraph>, parent_hash: H256, ref_hashes: Vec<H256>,
    height: u64, block_weight: u32, adaptive: bool,
) -> (H256, Block)
{
    //    sync.consensus.wait_for_generation(&parent_hash);
    // let parent_header = sync.block_header_by_hash(&parent_hash).unwrap();
    //    let exp_diff = sync.expected_difficulty(&parent_hash);
    //    assert!(
    //        exp_diff == U256::from(10),
    //        "Difficulty hike in bench is not supported yet!"
    //    );
    // Note that because we do not fill the timestamp, it should keep at the
    // minimum difficulty of 10.
    let exp_diff = U256::from(10);
    let nonce = U256::from(sync.block_count() as u64 + 1);
    create_simple_block_impl(
        parent_hash,
        ref_hashes,
        height,
        nonce,
        exp_diff,
        block_weight,
        adaptive,
    )
}

pub fn initialize_data_manager(
    db_dir: &str, dbtype: DbType, pow: Arc<PowComputer>,
) -> (Arc<BlockDataManager>, Arc<Block>) {
    let ledger_db = db::open_database(
        db_dir,
        &db::db_config(
            Path::new(db_dir),
            Some(128),
            db::DatabaseCompactionProfile::default(),
            NUM_COLUMNS,
            false,
        ),
    )
    .map_err(|e| format!("Failed to open database {:?}", e))
    .unwrap();

    let worker_thread_pool = Arc::new(Mutex::new(ThreadPool::with_name(
        "Tx Recover".into(),
        WORKER_COMPUTATION_PARALLELISM,
    )));

    let storage_manager = Arc::new(
        StorageManager::new(StorageConfiguration::new_default(
            db_dir,
            cfx_parameters::consensus::SNAPSHOT_EPOCHS_CAPACITY,
        ))
        .expect("Failed to initialize storage."),
    );

    let mut genesis_accounts = HashMap::new();
    genesis_accounts.insert(
        Address::from_str("1000000000000000000000000000000000000008").unwrap(),
        U256::from(0),
    );

<<<<<<< HEAD
    let machine = Arc::new(new_machine_with_builtin(Default::default()));
=======
    let machine =
        Arc::new(new_machine_with_builtin(ChainIdParamsInner::new_simple(0)));
>>>>>>> 42b6a098

    let genesis_block = Arc::new(genesis_block(
        &storage_manager,
        genesis_accounts,
        Address::from_str("1000000000000000000000000000000000000008").unwrap(),
        U256::from(10),
        machine.clone(),
        false, /* need_to_execute */
        None,
    ));

    let data_man = Arc::new(BlockDataManager::new(
        CacheConfig::default(),
        genesis_block.clone(),
        ledger_db.clone(),
        storage_manager,
        worker_thread_pool,
        DataManagerConfiguration::new(
            false,                          /* do not persist transaction
                                             * address */
            Duration::from_millis(300_000), /* max cached tx count */
            dbtype,
        ),
        pow,
    ));
    (data_man, genesis_block)
}

pub fn initialize_synchronization_graph_with_data_manager(
    data_man: Arc<BlockDataManager>, beta: u64, h: u64, tcr: u64, tcb: u64,
    era_epoch_count: u64, pow: Arc<PowComputer>,
) -> (Arc<SynchronizationGraph>, Arc<ConsensusGraph>)
{
    let machine = Arc::new(new_machine_with_builtin(Default::default()));
    let verification_config = VerificationConfig::new(
        true, /* test_mode */
        REFEREE_DEFAULT_BOUND,
        MAX_BLOCK_SIZE_IN_BYTES,
        TRANSACTION_DEFAULT_EPOCH_BOUND,
        machine.clone(),
    );

    let txpool = Arc::new(TransactionPool::new(
        TxPoolConfig::default(),
        verification_config.clone(),
        data_man.clone(),
        machine.clone(),
    ));
    let statistics = Arc::new(Statistics::new());

    let vm = VmFactory::new(1024 * 32);
    let pow_config = ProofOfWorkConfig::new(
        true,      /* test_mode */
        false,     /* use_octopus_in_test_mode */
        "disable", /* mining_type */
        Some(10),
        String::from(""), /* stratum_listen_addr */
        0,                /* stratum_port */
        None,             /* stratum_secret */
        1,                /* pow_problem_window_size */
    );
    let sync_config = SyncGraphConfig {
        future_block_buffer_capacity: 1,
        enable_state_expose: false,
        is_consortium: false,
    };
    let notifications = Notifications::init();
    let consensus = Arc::new(ConsensusGraph::new(
        ConsensusConfig {
            chain_id: ChainIdParamsInner::new_simple(0),
            inner_conf: ConsensusInnerConfig {
                adaptive_weight_beta: beta,
                heavy_block_difficulty_ratio: h,
                timer_chain_block_difficulty_ratio: tcr,
                timer_chain_beta: tcb,
                era_epoch_count,
                enable_optimistic_execution: false,
                enable_state_expose: false,
                debug_dump_dir_invalid_state_root: None,
                debug_invalid_state_root_epoch: None,
            },
            bench_mode: true, /* Set bench_mode to true so that we skip
                               * execution */
            transaction_epoch_bound: TRANSACTION_DEFAULT_EPOCH_BOUND,
            referee_bound: REFEREE_DEFAULT_BOUND,
            get_logs_epoch_batch_size: 32,
            get_logs_filter_max_epoch_range: None,
        },
        vm.clone(),
        txpool.clone(),
        statistics.clone(),
        data_man.clone(),
        pow_config.clone(),
        pow.clone(),
        notifications.clone(),
        ConsensusExecutionConfiguration {
            executive_trace: false,
        },
        verification_config.clone(),
        NodeType::Archive,
    ));

    let sync = Arc::new(SynchronizationGraph::new(
        consensus.clone(),
        verification_config,
        pow_config,
        pow.clone(),
        sync_config,
        notifications,
        NodeType::Archive,
        machine,
    ));

    (sync, consensus)
}

/// This method is only used in tests and benchmarks.
pub fn initialize_synchronization_graph(
    db_dir: &str, beta: u64, h: u64, tcr: u64, tcb: u64, era_epoch_count: u64,
    dbtype: DbType,
) -> (
    Arc<SynchronizationGraph>,
    Arc<ConsensusGraph>,
    Arc<BlockDataManager>,
    Arc<Block>,
)
{
    let pow = Arc::new(PowComputer::new(true));

    let (data_man, genesis_block) =
        initialize_data_manager(db_dir, dbtype, pow.clone());

    let (sync, consensus) = initialize_synchronization_graph_with_data_manager(
        data_man.clone(),
        beta,
        h,
        tcr,
        tcb,
        era_epoch_count,
        pow,
    );

    (sync, consensus, data_man, genesis_block)
}<|MERGE_RESOLUTION|>--- conflicted
+++ resolved
@@ -127,12 +127,7 @@
         U256::from(0),
     );
 
-<<<<<<< HEAD
     let machine = Arc::new(new_machine_with_builtin(Default::default()));
-=======
-    let machine =
-        Arc::new(new_machine_with_builtin(ChainIdParamsInner::new_simple(0)));
->>>>>>> 42b6a098
 
     let genesis_block = Arc::new(genesis_block(
         &storage_manager,
