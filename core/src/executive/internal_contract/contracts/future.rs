--- conflicted
+++ resolved
@@ -1,13 +1,14 @@
+use super::macros::*;
+use crate::vm::Spec;
+use cfx_parameters::internal_contract_addresses::*;
+use cfx_types::Address;
+
 // Set the internal contract addresses to be activated in the future. So we can
 // update the hardcoded test mode genesis state  without waiting for the
-<<<<<<< HEAD
-// implementation of each contract.
-=======
 // implementation of each contract.
 make_solidity_contract! {
     pub(super) struct PoS(POS_REGISTER_CONTRACT_ADDRESS, "placeholder");
 }
 make_solidity_contract! {
     pub(super) struct AntiReentrancyConfig(ANTI_REENTRANCY_CONTRACT_ADDRESS, "placeholder");
-}
->>>>>>> 06da1ae7
+}