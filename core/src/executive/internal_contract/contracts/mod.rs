// Copyright 2020 Conflux Foundation. All rights reserved.
// Conflux is free software and distributed under GNU General Public License.
// See http://www.gnu.org/licenses/

mod admin;
<<<<<<< HEAD
mod context;
=======
mod future;
>>>>>>> b6aa0b35
mod sponsor;
mod staking;

mod macros {
    #[cfg(test)]
    pub use crate::check_signature;

    pub use crate::{
        group_impl_is_active, impl_function_type, make_function_table,
        make_solidity_contract, make_solidity_function,
    };

    pub(super) use super::SolFnTable;

    pub use super::super::{
        activate_at::{BlockNumber, IsActive},
        function::{
            ExecutionTrait, InterfaceTrait, PreExecCheckConfTrait,
            UpfrontPaymentTrait,
        },
        InternalContractTrait, SolidityFunctionTrait,
    };

    pub use crate::spec::CommonParams;
}

pub use self::{
    admin::AdminControl, context::Context, sponsor::SponsorWhitelistControl,
    staking::Staking,
};

use super::{
    function::ExecutionTrait, InternalContractTrait, SolidityFunctionTrait,
};
use crate::{evm::Spec, spec::CommonParams};
use cfx_types::Address;
use primitives::BlockNumber;
use std::collections::{BTreeMap, HashMap};

pub(super) type SolFnTable = HashMap<[u8; 4], Box<dyn SolidityFunctionTrait>>;

/// A marco to implement an internal contract.
#[macro_export]
macro_rules! make_solidity_contract {
    ( $(#[$attr:meta])* $visibility:vis struct $name:ident ($addr:expr, "placeholder"); ) => {
        $crate::make_solidity_contract! {
            $(#[$attr])* $visibility struct $name ($addr, || Default::default(), initialize: |_: &CommonParams| u64::MAX, is_active: |_: &Spec| false);
        }
    };
    ( $(#[$attr:meta])* $visibility:vis struct $name:ident ($addr:expr, $gen_table:expr, "active_at_genesis"); ) => {
        $crate::make_solidity_contract! {
            $(#[$attr])* $visibility struct $name ($addr, $gen_table, initialize: |_: &CommonParams| 0u64, is_active: |_: &Spec| true);
        }
    };
    ( $(#[$attr:meta])* $visibility:vis struct $name:ident ($addr:expr, $gen_table:expr, initialize: $init:expr, is_active: $is_active:expr); ) => {
        $(#[$attr])*
        $visibility struct $name {
            function_table: SolFnTable
        }

        impl $name {
            pub fn instance() -> Self {
                Self {
                    function_table: $gen_table()
                }
            }
        }

        impl InternalContractTrait for $name {
            fn address(&self) -> &Address { &$addr }
            fn get_func_table(&self) -> &SolFnTable { &self.function_table }
            fn initialize_block(&self, param: &CommonParams) -> BlockNumber{ $init(param) }
        }

        impl IsActive for $name {
            fn is_active(&self, spec: &Spec) -> bool {$is_active(spec)}
        }
    };
}

/// A marco to construct the functions table for an internal contract for a list
/// of types implements `SolidityFunctionTrait`.
#[macro_export]
macro_rules! make_function_table {
    ($($func:ty), *) => { {
        let mut table = SolFnTable::new();
        $({ let f = <$func>::instance(); table.insert(f.function_sig(), Box::new(f)); }) *
        table
    } }
}

#[macro_export]
macro_rules! check_signature {
    ($interface:ident, $signature:expr) => {
        let f = $interface::instance();
        assert_eq!(
            f.function_sig().to_vec(),
            $signature.from_hex::<Vec<u8>>().unwrap(),
            "Test solidity signature for {}",
            f.name()
        );
    };
}

#[derive(Default)]
pub struct InternalContractMap {
    builtin: BTreeMap<Address, Box<dyn InternalContractTrait>>,
    activation_info: BTreeMap<BlockNumber, Vec<Address>>,
}

impl std::ops::Deref for InternalContractMap {
    type Target = BTreeMap<Address, Box<dyn InternalContractTrait>>;

    fn deref(&self) -> &Self::Target { &self.builtin }
}

impl InternalContractMap {
    pub fn new(params: &CommonParams) -> Self {
        let mut builtin = BTreeMap::new();
<<<<<<< HEAD
        let admin = internal_contract_factory("admin");
        let sponsor = internal_contract_factory("sponsor");
        let staking = internal_contract_factory("staking");
        let context = internal_contract_factory("context");

        builtin.insert(*admin.address(), admin);
        builtin.insert(*sponsor.address(), sponsor);
        builtin.insert(*staking.address(), staking);
        builtin.insert(*context.address(), context);
=======
        let mut activation_info = BTreeMap::new();
        // We should initialize all the internal contracts here. Even if not all
        // of them are activated at the genesis block. The activation of the
        // internal contracts are controlled by the `CommonParams` and
        // `vm::Spec`.
        let mut internal_contracts = all_internal_contracts();

        while let Some(contract) = internal_contracts.pop() {
            let address = *contract.address();
            let transition_block = if params.early_set_internal_contracts_states
            {
                0
            } else {
                contract.initialize_block(params)
            };

            builtin.insert(*contract.address(), contract);
            activation_info
                .entry(transition_block)
                .or_insert(vec![])
                .push(address);
        }
>>>>>>> b6aa0b35

        Self {
            builtin,
            activation_info,
        }
    }

    #[cfg(test)]
    pub fn initialize_for_test() -> Vec<Address> {
        all_internal_contracts()
            .iter()
            .map(|contract| *contract.address())
            .collect()
    }

    pub fn initialized_at_genesis(&self) -> &[Address] {
        self.initialized_at(0)
    }

    pub fn initialized_at(&self, number: BlockNumber) -> &[Address] {
        self.activation_info
            .get(&number)
            .map_or(&[], |vec| vec.as_slice())
    }

    pub fn contract(
        &self, address: &Address, spec: &Spec,
    ) -> Option<&Box<dyn InternalContractTrait>> {
        self.builtin
            .get(address)
            .filter(|&func| func.is_active(spec))
    }
}

<<<<<<< HEAD
/// Built-in instruction factory.
pub fn internal_contract_factory(name: &str) -> Box<dyn InternalContractTrait> {
    match name {
        "admin" => Box::new(AdminControl::instance()),
        "staking" => Box::new(Staking::instance()),
        "sponsor" => Box::new(SponsorWhitelistControl::instance()),
        "context" => Box::new(Context::instance()),
        _ => panic!("invalid internal contract name: {}", name),
    }
=======
/// All Built-in contracts.
pub fn all_internal_contracts() -> Vec<Box<dyn InternalContractTrait>> {
    vec![
        Box::new(AdminControl::instance()),
        Box::new(Staking::instance()),
        Box::new(SponsorWhitelistControl::instance()),
        Box::new(future::AntiReentrancy::instance()),
        Box::new(future::Context::instance()),
        Box::new(future::PoS::instance()),
    ]
>>>>>>> b6aa0b35
}<|MERGE_RESOLUTION|>--- conflicted
+++ resolved
@@ -3,11 +3,8 @@
 // See http://www.gnu.org/licenses/
 
 mod admin;
-<<<<<<< HEAD
 mod context;
-=======
 mod future;
->>>>>>> b6aa0b35
 mod sponsor;
 mod staking;
 
@@ -127,17 +124,6 @@
 impl InternalContractMap {
     pub fn new(params: &CommonParams) -> Self {
         let mut builtin = BTreeMap::new();
-<<<<<<< HEAD
-        let admin = internal_contract_factory("admin");
-        let sponsor = internal_contract_factory("sponsor");
-        let staking = internal_contract_factory("staking");
-        let context = internal_contract_factory("context");
-
-        builtin.insert(*admin.address(), admin);
-        builtin.insert(*sponsor.address(), sponsor);
-        builtin.insert(*staking.address(), staking);
-        builtin.insert(*context.address(), context);
-=======
         let mut activation_info = BTreeMap::new();
         // We should initialize all the internal contracts here. Even if not all
         // of them are activated at the genesis block. The activation of the
@@ -160,7 +146,6 @@
                 .or_insert(vec![])
                 .push(address);
         }
->>>>>>> b6aa0b35
 
         Self {
             builtin,
@@ -195,17 +180,6 @@
     }
 }
 
-<<<<<<< HEAD
-/// Built-in instruction factory.
-pub fn internal_contract_factory(name: &str) -> Box<dyn InternalContractTrait> {
-    match name {
-        "admin" => Box::new(AdminControl::instance()),
-        "staking" => Box::new(Staking::instance()),
-        "sponsor" => Box::new(SponsorWhitelistControl::instance()),
-        "context" => Box::new(Context::instance()),
-        _ => panic!("invalid internal contract name: {}", name),
-    }
-=======
 /// All Built-in contracts.
 pub fn all_internal_contracts() -> Vec<Box<dyn InternalContractTrait>> {
     vec![
@@ -213,8 +187,7 @@
         Box::new(Staking::instance()),
         Box::new(SponsorWhitelistControl::instance()),
         Box::new(future::AntiReentrancy::instance()),
-        Box::new(future::Context::instance()),
+        Box::new(Context::instance()),
         Box::new(future::PoS::instance()),
     ]
->>>>>>> b6aa0b35
 }