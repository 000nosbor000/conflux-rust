--- conflicted
+++ resolved
@@ -24,13 +24,8 @@
             "not enough balance to deposit".into(),
         ))
     } else {
-<<<<<<< HEAD
         tracer.trace_internal_transfer(
-            AddressPocket::Balance(params.sender),
-=======
-        tracer.prepare_internal_transfer_action(
             AddressPocket::Balance(params.sender.with_space(params.space)),
->>>>>>> 959ea544
             AddressPocket::StakingBalance(params.sender),
             amount,
         );
