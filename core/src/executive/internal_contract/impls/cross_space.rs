--- conflicted
+++ resolved
@@ -315,15 +315,12 @@
         cleanup_mode(context.substate, context.spec),
         context.spec.account_start_nonce,
     )?;
-<<<<<<< HEAD
     context.state.add_total_evm_tokens(value);
-=======
     tracer.trace_internal_transfer(
         AddressPocket::Balance(params.address.with_native_space()),
         AddressPocket::Balance(mapped_sender),
         params.value.value(),
     );
->>>>>>> 0affda6c
 
     let address = receiver.with_evm_space();
 
@@ -398,15 +395,12 @@
         cleanup_mode(context.substate, context.spec),
         context.spec.account_start_nonce,
     )?;
-<<<<<<< HEAD
     context.state.add_total_evm_tokens(value);
-=======
     tracer.trace_internal_transfer(
         AddressPocket::Balance(params.address.with_native_space()),
         AddressPocket::Balance(mapped_sender),
         params.value.value(),
     );
->>>>>>> 0affda6c
 
     let (address_scheme, create_type) = match salt {
         None => (CreateContractAddress::FromSenderNonce, CreateType::CREATE),
@@ -481,16 +475,13 @@
         cleanup_mode(context.substate, context.spec),
         context.spec.account_start_nonce,
     )?;
-<<<<<<< HEAD
     context.state.subtract_total_evm_tokens(value);
-=======
     tracer.trace_internal_transfer(
         AddressPocket::Balance(mapped_address),
         AddressPocket::Balance(sender.with_native_space()),
         value,
     );
 
->>>>>>> 0affda6c
     let nonce = context.state.nonce(&mapped_address)?;
     context
         .state
