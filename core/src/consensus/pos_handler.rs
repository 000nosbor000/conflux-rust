use cfx_types::H256;
use diem_crypto::HashValue;
use diem_types::{
    contract_event::ContractEvent, ledger_info::LedgerInfoWithSignatures,
    term_state::UnlockEvent,
};
use primitives::pos::{NodeId, PosBlockId};
use std::sync::Arc;
use storage_interface::DBReaderForPoW;

pub type PosVerifier = PosHandler<PosConnection>;

/// This includes the interfaces that the PoW consensus needs from the PoS
/// consensus.
///
/// We assume the PoS service will be always available after `initialize()`
/// returns, so all the other interfaces will panic if the PoS service is not
/// ready.
pub trait PosInterface {
    /// Wait for initialization.
    fn initialize(&self) -> Result<(), String>;

    /// Get a PoS block by its ID.
    ///
    /// Return `None` if the block does not exist or is not committed.
    fn get_committed_block(&self, h: &PosBlockId) -> Option<PosBlock>;

    /// Return the latest committed PoS block ID.
    /// This will become the PoS reference of the mined PoW block.
    fn latest_block(&self) -> PosBlockId;

    fn get_events(
        &self, from: &PosBlockId, to: &PosBlockId,
    ) -> Vec<ContractEvent>;
}

#[allow(unused)]
pub struct PosBlock {
    hash: PosBlockId,
    round: u64,
    pivot_decision: H256,
}

<<<<<<< HEAD
#[derive(Clone, Serialize, Deserialize)]
pub struct UnlockEvent {
    /// The node id to unlock.
    ///
    /// The management contract should unlock the corresponding account.
    pub node_id: NodeId,
}

impl UnlockEvent {
    pub fn unlock_event_key() -> EventKey {
        EventKey::new_from_address(
            &account_config::pivot_chain_select_address(),
            5,
        )
    }

    pub fn from_bytes(bytes: &[u8]) -> anyhow::Result<Self> {
        bcs::from_bytes(bytes).map_err(Into::into)
    }
}

=======
>>>>>>> ad7acf33
pub struct PosHandler<PoS: PosInterface> {
    pos: PoS,
    enable_height: u64,
}

impl<PoS: PosInterface> PosHandler<PoS> {
    pub fn new(pos: PoS, enable_height: u64) -> Self {
        pos.initialize().expect("PoS handler initialization error");
        Self { pos, enable_height }
    }

    pub fn is_enabled_at_height(&self, height: u64) -> bool {
        height >= self.enable_height
    }

    pub fn is_committed(&self, h: &PosBlockId) -> bool {
        self.pos.get_committed_block(h).is_some()
    }

    /// Check if `me` is equal to or extends `preds` (parent and referees).
    ///
    /// Since committed PoS blocks form a chain, and no pos block should be
    /// skipped, we only need to check if the round of `me` is equal to or plus
    /// one compared with the predecessors' rounds.
    ///
    /// Return `false` if `me` or `preds` contains non-existent PoS blocks.
    pub fn verify_against_predecessors(
        &self, me: &PosBlockId, preds: &Vec<PosBlockId>,
    ) -> bool {
        let me_round = match self.pos.get_committed_block(me) {
            None => {
                warn!("No pos block for me={:?}", me);
                return false;
            }
            Some(b) => b.round,
        };
        for p in preds {
            let p_round = match self.pos.get_committed_block(p) {
                None => {
                    warn!("No pos block for pred={:?}", p);
                    return false;
                }
                Some(b) => b.round,
            };
            // FIXME(lpl): Decide if we want to allow pos blocks to be skipped.
            // || me_round > p_round + 1
            if me_round < p_round {
                warn!("Incorrect round: me={}, pred={}", me_round, p_round);
                return false;
            }
        }
        true
    }

    pub fn get_pivot_decision(&self, h: &PosBlockId) -> Option<H256> {
        self.pos.get_committed_block(h).map(|b| b.pivot_decision)
    }

    pub fn get_latest_pos_reference(&self) -> PosBlockId {
        self.pos.latest_block()
    }

    pub fn get_unlock_nodes(
        &self, h: &PosBlockId, parent_pos_ref: &PosBlockId,
    ) -> Vec<NodeId> {
        let unlock_event_key = UnlockEvent::unlock_event_key();
        let mut unlock_nodes = Vec::new();
        for event in self.pos.get_events(parent_pos_ref, h) {
            if *event.key() == unlock_event_key {
                let unlock_event = UnlockEvent::from_bytes(event.event_data())
                    .expect("key checked");
                unlock_nodes
                    .push(H256::from_slice(unlock_event.node_id.as_ref()));
            }
        }
        unlock_nodes
    }
}

pub struct PosConnection {
    pos_storage: Arc<dyn DBReaderForPoW>,
}

impl PosConnection {
    pub fn new(
        pos_storage: Arc<dyn DBReaderForPoW>, _conf: PosConfiguration,
    ) -> Self {
        Self { pos_storage }
    }
}

impl PosInterface for PosConnection {
    fn initialize(&self) -> Result<(), String> { Ok(()) }

    fn get_committed_block(&self, h: &PosBlockId) -> Option<PosBlock> {
        debug!("get_committed_block: {:?}", h);
        let ledger_info = self
            .pos_storage
            .get_block_ledger_info(&h256_to_diem_hash(h))
            .map_err(|e| {
                warn!("get_committed_block: err={:?}", e);
                e
            })
            .ok()?;
        debug!("pos_handler gets ledger_info={:?}", ledger_info);
        Some(PosBlock {
            hash: diem_hash_to_h256(
                &ledger_info.ledger_info().consensus_block_id(),
            ),
            round: ledger_info.ledger_info().round(),
            pivot_decision: ledger_info
                .ledger_info()
                .pivot_decision()
                .unwrap()
                .block_hash,
        })
    }

    fn latest_block(&self) -> PosBlockId {
        diem_hash_to_h256(
            &self
                .pos_storage
                .get_latest_ledger_info_option()
                .expect("Initialized")
                .ledger_info()
                .consensus_block_id(),
        )
    }

    fn get_events(
        &self, from: &PosBlockId, to: &PosBlockId,
    ) -> Vec<ContractEvent> {
        let start_version = self
            .pos_storage
            .get_block_ledger_info(&h256_to_diem_hash(from))
            .expect("err reading ledger info for from")
            .ledger_info()
            .version();
        let end_version = self
            .pos_storage
            .get_block_ledger_info(&h256_to_diem_hash(to))
            .expect("err reading ledger info for from")
            .ledger_info()
            .version();
        self.pos_storage
            .get_events_by_version(start_version, end_version)
            .expect("err reading events")
    }
}

pub struct PosConfiguration {}

fn diem_hash_to_h256(h: &HashValue) -> PosBlockId { H256::from(h.as_ref()) }
fn h256_to_diem_hash(h: &PosBlockId) -> HashValue {
    HashValue::new(h.to_fixed_bytes())
}

pub struct FakeDiemDB {}
impl DBReaderForPoW for FakeDiemDB {
    fn get_latest_ledger_info_option(
        &self,
    ) -> Option<LedgerInfoWithSignatures> {
        todo!()
    }

    fn get_block_ledger_info(
        &self, _consensus_block_id: &HashValue,
    ) -> anyhow::Result<LedgerInfoWithSignatures> {
        todo!()
    }

    fn get_events_by_version(
        &self, _start_version: u64, _end_version: u64,
    ) -> anyhow::Result<Vec<ContractEvent>> {
        todo!()
    }
}<|MERGE_RESOLUTION|>--- conflicted
+++ resolved
@@ -41,30 +41,6 @@
     pivot_decision: H256,
 }
 
-<<<<<<< HEAD
-#[derive(Clone, Serialize, Deserialize)]
-pub struct UnlockEvent {
-    /// The node id to unlock.
-    ///
-    /// The management contract should unlock the corresponding account.
-    pub node_id: NodeId,
-}
-
-impl UnlockEvent {
-    pub fn unlock_event_key() -> EventKey {
-        EventKey::new_from_address(
-            &account_config::pivot_chain_select_address(),
-            5,
-        )
-    }
-
-    pub fn from_bytes(bytes: &[u8]) -> anyhow::Result<Self> {
-        bcs::from_bytes(bytes).map_err(Into::into)
-    }
-}
-
-=======
->>>>>>> ad7acf33
 pub struct PosHandler<PoS: PosInterface> {
     pos: PoS,
     enable_height: u64,
