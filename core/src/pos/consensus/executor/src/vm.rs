--- conflicted
+++ resolved
@@ -5,13 +5,10 @@
 use diem_logger::{error as diem_error, prelude::*};
 use diem_state_view::StateView;
 use diem_types::{
-<<<<<<< HEAD
     access_path::AccessPath,
     account_address::from_consensus_public_key,
     account_config::pivot_chain_select_address,
     block_info::PivotBlockDecision,
-=======
->>>>>>> 6c921b33
     contract_event::ContractEvent,
     epoch_state::EpochState,
     on_chain_config::{self, new_epoch_event_key, OnChainConfig, ValidatorSet},
