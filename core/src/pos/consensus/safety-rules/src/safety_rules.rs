--- conflicted
+++ resolved
@@ -32,14 +32,10 @@
     epoch_change::EpochChangeProof,
     epoch_state::EpochState,
     ledger_info::LedgerInfo,
-<<<<<<< HEAD
     validator_config::{
         ConsensusPublicKey, ConsensusSignature, ConsensusVRFPrivateKey,
         ConsensusVRFProof,
     },
-=======
-    validator_config::{ConsensusPublicKey, ConsensusSignature},
->>>>>>> d2ad6324
     waypoint::Waypoint,
 };
 use serde::Serialize;
