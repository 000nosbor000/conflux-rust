// Copyright 2021 Conflux Foundation. All rights reserved.
// Conflux is free software and distributed under GNU General Public License.
// See http://www.gnu.org/licenses/

use crate::{
    hash::{CryptoHash, CryptoHasher},
    CryptoMaterialError, PrivateKey, PublicKey, Signature, SigningKey, Uniform,
    ValidCryptoMaterial, ValidCryptoMaterialStringExt, VerifyingKey,
};
use anyhow::{anyhow, Result};
use bls_signatures::{
    hash as bls_hash, PrivateKey as RawPrivateKey, PublicKey as RawPublicKey,
    Serialize as BLSSerialize, Signature as RawSignature,
};
use diem_crypto_derive::{
    DeserializeKey, SerializeKey, SilentDebug, SilentDisplay,
};
use mirai_annotations::*;
use serde::Serialize;
use std::convert::TryFrom;

#[cfg(mirai)]
use crate::tags::ValidatedPublicKeyTag;
use std::fmt::{self, Formatter};

/// Private key length in bytes. The actual key length should be 255 bits.
pub const BLS_PRIVATE_KEY_LENGTH: usize = 32;

#[cfg(not(mirai))]
struct ValidatedPublicKeyTag {}

/// BLS signature private key
#[derive(DeserializeKey, SerializeKey, SilentDebug, SilentDisplay)]
pub struct BLSPrivateKey(RawPrivateKey);

/// BLS signature public key
#[derive(DeserializeKey, Clone, SerializeKey, PartialEq)]
pub struct BLSPublicKey(RawPublicKey);

// TODO(lpl): Signature aggregation.
/// BLS signature wrapper
#[derive(DeserializeKey, Clone, SerializeKey, PartialEq)]
pub struct BLSSignature(RawSignature);

impl SigningKey for BLSPrivateKey {
    type SignatureMaterial = BLSSignature;
    type VerifyingKeyMaterial = BLSPublicKey;

    // FIXME(lpl): Append public key or rely on a proof in ElectionTransaction
    // to avoid attack?
    fn sign<T: CryptoHash + Serialize>(
        &self, message: &T,
    ) -> Self::SignatureMaterial {
        let mut bytes = <T::Hasher as CryptoHasher>::seed().to_vec();
        bcs::serialize_into(&mut bytes, &message)
            .map_err(|_| CryptoMaterialError::SerializationError)
            .expect("Serialization of signable material should not fail.");
        BLSSignature(self.0.sign(bytes))
    }

    #[cfg(any(test, feature = "fuzzing"))]
    fn sign_arbitrary_message(
        &self, message: &[u8],
    ) -> Self::SignatureMaterial {
        BLSSignature(self.0.sign(message))
    }
}

impl VerifyingKey for BLSPublicKey {
    type SignatureMaterial = BLSSignature;
    type SigningKeyMaterial = BLSPrivateKey;
}

impl PrivateKey for BLSPrivateKey {
    type PublicKeyMaterial = BLSPublicKey;
}

impl Signature for BLSSignature {
    type SigningKeyMaterial = BLSPrivateKey;
    type VerifyingKeyMaterial = BLSPublicKey;

    fn verify<T: CryptoHash + Serialize>(
        &self, message: &T, public_key: &Self::VerifyingKeyMaterial,
    ) -> Result<()> {
        let mut bytes = <T::Hasher as CryptoHasher>::seed().to_vec();
        bcs::serialize_into(&mut bytes, &message)
            .map_err(|_| CryptoMaterialError::SerializationError)?;
        self.verify_arbitrary_msg(&bytes, public_key)
    }

    fn verify_arbitrary_msg(
        &self, message: &[u8], public_key: &Self::VerifyingKeyMaterial,
    ) -> Result<()> {
        precondition!(has_tag!(public_key, ValidatedPublicKeyTag));
        match bls_signatures::verify(
            &self.0,
            std::slice::from_ref(&bls_hash(message)),
            std::slice::from_ref(&public_key.0),
        ) {
            true => Ok(()),
            false => Err(anyhow!("Invalid BLS signature!")),
        }
    }
}

impl PublicKey for BLSPublicKey {
    type PrivateKeyMaterial = BLSPrivateKey;
}

impl From<&BLSPrivateKey> for BLSPublicKey {
    fn from(private_key: &BLSPrivateKey) -> Self {
        BLSPublicKey(private_key.0.public_key())
    }
}

impl TryFrom<&[u8]> for BLSPrivateKey {
    type Error = CryptoMaterialError;

    /// Deserialize an BLSPrivateKey. This method will also check for key
    /// validity.
    fn try_from(
        bytes: &[u8],
    ) -> std::result::Result<BLSPrivateKey, CryptoMaterialError> {
        match RawPrivateKey::from_bytes(bytes) {
            Ok(sig) => Ok(Self(sig)),
            Err(_) => Err(CryptoMaterialError::DeserializationError),
        }
    }
}

impl TryFrom<&[u8]> for BLSPublicKey {
    type Error = CryptoMaterialError;

    /// Deserialize an BLSPrivateKey. This method will also check for key
    /// validity.
    fn try_from(
        bytes: &[u8],
    ) -> std::result::Result<BLSPublicKey, CryptoMaterialError> {
        match RawPublicKey::from_bytes(bytes) {
            Ok(sig) => Ok(Self(sig)),
            Err(_) => Err(CryptoMaterialError::DeserializationError),
        }
    }
}

impl TryFrom<&[u8]> for BLSSignature {
    type Error = CryptoMaterialError;

    /// Deserialize an BLSPrivateKey. This method will also check for key
    /// validity.
    fn try_from(
        bytes: &[u8],
    ) -> std::result::Result<BLSSignature, CryptoMaterialError> {
        // TODO(lpl): Check malleability?
        match RawSignature::from_bytes(bytes) {
            Ok(sig) => Ok(Self(sig)),
            Err(_) => Err(CryptoMaterialError::DeserializationError),
        }
    }
}

impl std::hash::Hash for BLSPublicKey {
    fn hash<H: std::hash::Hasher>(&self, state: &mut H) {
        let encoded_pubkey = self.to_bytes();
        state.write(&encoded_pubkey);
    }
}

impl std::hash::Hash for BLSSignature {
    fn hash<H: std::hash::Hasher>(&self, state: &mut H) {
        let encoded_pubkey = ValidCryptoMaterial::to_bytes(self);
        state.write(&encoded_pubkey);
    }
}

impl Eq for BLSPublicKey {}

impl Eq for BLSSignature {}

impl ValidCryptoMaterial for BLSPrivateKey {
    fn to_bytes(&self) -> Vec<u8> { self.0.as_bytes() }
}

impl ValidCryptoMaterial for BLSPublicKey {
    fn to_bytes(&self) -> Vec<u8> { self.0.as_bytes() }
}

impl ValidCryptoMaterial for BLSSignature {
    fn to_bytes(&self) -> Vec<u8> { self.0.as_bytes() }
}

impl fmt::Display for BLSPublicKey {
    fn fmt(&self, f: &mut Formatter<'_>) -> fmt::Result {
        write!(f, "{}", self.to_encoded_string().map_err(|_| fmt::Error)?)
    }
}

<<<<<<< HEAD
=======
impl Uniform for BLSPrivateKey {
    fn generate<R>(rng: &mut R) -> Self
    where R: ::rand::RngCore + ::rand::CryptoRng {
        BLSPrivateKey(RawPrivateKey::generate(rng))
    }
}

>>>>>>> d2ad6324
impl fmt::Debug for BLSPublicKey {
    fn fmt(&self, f: &mut fmt::Formatter<'_>) -> fmt::Result {
        write!(f, "BLSPublicKey({})", self)
    }
}

impl fmt::Display for BLSSignature {
    fn fmt(&self, f: &mut Formatter<'_>) -> fmt::Result {
        write!(f, "{}", self.to_encoded_string().map_err(|_| fmt::Error)?)
    }
}

impl fmt::Debug for BLSSignature {
    fn fmt(&self, f: &mut fmt::Formatter<'_>) -> fmt::Result {
        write!(f, "BLSSignature({})", self)
    }
<<<<<<< HEAD
}

impl Uniform for BLSPrivateKey {
    fn generate<R>(rng: &mut R) -> Self
    where R: ::rand::RngCore + ::rand::CryptoRng {
        // FIXME(lpl): `rand` used in bls_signatures is 0.5.1, lower than our
        // used 0.6.2.
        todo!()
        // BLSPrivateKey(RawPrivateKey::generate(rng))
    }
=======
>>>>>>> d2ad6324
}<|MERGE_RESOLUTION|>--- conflicted
+++ resolved
@@ -195,8 +195,6 @@
     }
 }
 
-<<<<<<< HEAD
-=======
 impl Uniform for BLSPrivateKey {
     fn generate<R>(rng: &mut R) -> Self
     where R: ::rand::RngCore + ::rand::CryptoRng {
@@ -204,7 +202,6 @@
     }
 }
 
->>>>>>> d2ad6324
 impl fmt::Debug for BLSPublicKey {
     fn fmt(&self, f: &mut fmt::Formatter<'_>) -> fmt::Result {
         write!(f, "BLSPublicKey({})", self)
@@ -221,17 +218,4 @@
     fn fmt(&self, f: &mut fmt::Formatter<'_>) -> fmt::Result {
         write!(f, "BLSSignature({})", self)
     }
-<<<<<<< HEAD
-}
-
-impl Uniform for BLSPrivateKey {
-    fn generate<R>(rng: &mut R) -> Self
-    where R: ::rand::RngCore + ::rand::CryptoRng {
-        // FIXME(lpl): `rand` used in bls_signatures is 0.5.1, lower than our
-        // used 0.6.2.
-        todo!()
-        // BLSPrivateKey(RawPrivateKey::generate(rng))
-    }
-=======
->>>>>>> d2ad6324
 }