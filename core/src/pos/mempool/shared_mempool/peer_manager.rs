// Copyright (c) The Diem Core Contributors
// SPDX-License-Identifier: Apache-2.0

// Copyright 2021 Conflux Foundation. All rights reserved.
// Conflux is free software and distributed under GNU General Public License.
// See http://www.gnu.org/licenses/

use crate::pos::mempool::{
    counters,
    logging::{LogEntry, LogEvent, LogSchema},
    network::MempoolSyncMsg,
    shared_mempool::{
        tasks,
        types::{notify_subscribers, SharedMempool, SharedMempoolNotification},
    },
};
use diem_config::config::{MempoolConfig, PeerRole, RoleType};
use diem_infallible::Mutex;
use diem_logger::prelude::*;
use diem_types::transaction::SignedTransaction;
use itertools::Itertools;
//use netcore::transport::ConnectionOrigin;
//use network::transport::ConnectionMetadata;
use network::node_table::NodeId;
use serde::{Deserialize, Serialize};
use std::{
    cmp::Ordering,
    collections::{BTreeMap, BTreeSet, HashMap},
    ops::Add,
    time::{Duration, SystemTime},
};
//use vm_validator::vm_validator::TransactionValidation;

const PRIMARY_NETWORK_PREFERENCE: usize = 0;

/// Peers that receive txns from this node.
pub(crate) type PeerSyncStates = HashMap<NodeId, PeerSyncState>;

/// State of last sync with peer:
/// `timeline_id` is position in log of ready transactions
/// `is_alive` - is connection healthy
#[derive(Clone)]
pub(crate) struct PeerSyncState {
    pub timeline_id: u64,
    pub is_alive: bool,
    pub broadcast_info: BroadcastInfo,
    //pub metadata: ConnectionMetadata,
}

impl PeerSyncState {
    pub fn new(/*metadata: ConnectionMetadata*/) -> Self {
        PeerSyncState {
            timeline_id: 0,
            is_alive: true,
            broadcast_info: BroadcastInfo::new(),
            //metadata,
        }
    }
}

pub(crate) struct PeerManager {
    /// Role of the current node
    role: RoleType,
    mempool_config: MempoolConfig,
    peer_states: Mutex<PeerSyncStates>,
    prioritized_peers: Mutex<Vec<NodeId>>,
}
/// Identifier for a broadcasted batch of txns.
/// For BatchId(`start_id`, `end_id`), (`start_id`, `end_id`) is the range of
/// timeline IDs read from the core mempool timeline index that produced the
/// txns in this batch.
#[derive(Clone, Copy, Debug, Deserialize, Eq, Hash, PartialEq, Serialize)]
pub struct BatchId(pub u64, pub u64);

impl PartialOrd for BatchId {
    fn partial_cmp(&self, other: &BatchId) -> Option<std::cmp::Ordering> {
        Some((other.0, other.1).cmp(&(self.0, self.1)))
    }
}

impl Ord for BatchId {
    fn cmp(&self, other: &BatchId) -> std::cmp::Ordering {
        (other.0, other.1).cmp(&(self.0, self.1))
    }
}

/// Txn broadcast-related info for a given remote peer.
#[derive(Clone)]
pub struct BroadcastInfo {
    // Sent broadcasts that have not yet received an ack.
    pub sent_batches: BTreeMap<BatchId, SystemTime>,
    // Broadcasts that have received a retry ack and are pending a resend.
    pub retry_batches: BTreeSet<BatchId>,
    // Whether broadcasting to this peer is in backoff mode, e.g. broadcasting
    // at longer intervals.
    pub backoff_mode: bool,
}

impl BroadcastInfo {
    fn new() -> Self {
        Self {
            sent_batches: BTreeMap::new(),
            retry_batches: BTreeSet::new(),
            backoff_mode: false,
        }
    }
}

impl PeerManager {
    pub fn new(role: RoleType, mempool_config: MempoolConfig) -> Self {
        // Primary network is always chosen at initialization.
        counters::upstream_network(PRIMARY_NETWORK_PREFERENCE);
        diem_info!(LogSchema::new(LogEntry::UpstreamNetwork)
            .network_level(PRIMARY_NETWORK_PREFERENCE));
        Self {
            role,
            mempool_config,
            peer_states: Mutex::new(PeerSyncStates::new()),
            prioritized_peers: Mutex::new(Vec::new()),
        }
    }

    // Returns true if `peer` is discovered for the first time, else false.
    pub fn add_peer(
        &self,
        peer: NodeId, //metadata: ConnectionMetadata,
    ) -> bool
    {
        diem_debug!("PeerManager::add_peer [{:?}]", peer);
        let mut peer_states = self.peer_states.lock();
        let is_new_peer = !peer_states.contains_key(&peer);
        //if self.is_upstream_peer(&peer, Some(&metadata)) {
        // If we have a new peer, let's insert new data, otherwise, let's
        // just update the current state
        if is_new_peer {
            //counters::active_upstream_peers(&peer.raw_network_id()).inc();
            peer_states.insert(peer, PeerSyncState::new(/*metadata*/));
        } else if let Some(peer_state) = peer_states.get_mut(&peer) {
            if !peer_state.is_alive {
                //counters::active_upstream_peers(&peer.raw_network_id())
                //    .inc();
            }
            peer_state.is_alive = true;
            //peer_state.metadata = metadata;
        }
        //}
        drop(peer_states);

        // Always need to update the prioritized peers, because of `is_alive`
        // state changes
        self.update_prioritized_peers();
        is_new_peer
    }

    /// Disables a peer if it can be restarted, otherwise removes it
    pub fn disable_peer(&self, peer: NodeId) {
        diem_debug!("PeerManager::disable_peer [{:?}]", peer);
        self.peer_states.lock().remove(&peer);
        self.update_prioritized_peers();
    }

    pub fn is_backoff_mode(&self, peer: &NodeId) -> bool {
        if let Some(state) = self.peer_states.lock().get(peer) {
            state.broadcast_info.backoff_mode
        } else {
            // If we don't have sync state, we shouldn't backoff
            false
        }
    }

    pub fn contains_peer(&self, peer: &NodeId) -> bool {
        return self.peer_states.lock().contains_key(peer);
    }

    pub fn execute_broadcast(
        &self, peer: NodeId, scheduled_backoff: bool, smp: &mut SharedMempool,
    ) {
<<<<<<< HEAD
        // diem_trace!("start execute_broadcast");
        // trace!("execute_broadcast for peer[{:?}]", peer);
=======
        diem_trace!("start execute_broadcast for peer {:?}", peer);
>>>>>>> 31e314c0
        let mut peer_states = self.peer_states.lock();
        let state = if let Some(state) = peer_states.get_mut(&peer) {
            state
        } else {
            diem_info!("no state of peer {:?}", peer);
            // If we don't have any info about the node, we shouldn't broadcast
            // to it
            return;
        };

        // Only broadcast to peers that are alive.
        if !state.is_alive {
            return;
        }

        // When not a validator, only broadcast to `default_failovers`
        if !self.role.is_validator() {
            let priority = self
                .prioritized_peers
                .lock()
                .iter()
                .find_position(|peer_network_id| *peer_network_id == &peer)
                .map_or(usize::MAX, |(pos, _)| pos);
            if priority > self.mempool_config.default_failovers {
                return;
            }
        }

        // If backoff mode is on for this peer, only execute broadcasts that
        // were scheduled as a backoff broadcast. This is to ensure the
        // backoff mode is actually honored (there is a chance a broadcast was
        // scheduled in non-backoff mode before backoff mode was turned
        // on - ignore such scheduled broadcasts).
        if state.broadcast_info.backoff_mode && !scheduled_backoff {
            return;
        }

        let batch_id: BatchId;
        let transactions: Vec<SignedTransaction>;
        {
            let mut mempool = smp.mempool.lock();

            // Sync peer's pending broadcasts with latest mempool state.
            // A pending broadcast might become empty if the corresponding txns
            // were committed through another peer, so don't track
            // broadcasts for committed txns.
            state.broadcast_info.sent_batches = state
                .broadcast_info
                .sent_batches
                .clone()
                .into_iter()
                .filter(|(id, _batch)| {
                    !mempool.timeline_range(id.0, id.1).is_empty()
                })
                .collect::<BTreeMap<BatchId, SystemTime>>();

            // Check for batch to rebroadcast:
            // 1. Batch that did not receive ACK in configured window of time
            // 2. Batch that an earlier ACK marked as retriable
            let mut pending_broadcasts = 0;
            let mut expired = None;

            // Find earliest batch in timeline index that expired.
            // Note that state.broadcast_info.sent_batches is ordered in
            // decreasing order in the timeline index
            for (batch, sent_time) in state.broadcast_info.sent_batches.iter() {
                let deadline = sent_time.add(Duration::from_millis(
                    self.mempool_config.shared_mempool_ack_timeout_ms,
                ));
                if SystemTime::now().duration_since(deadline).is_ok() {
                    expired = Some(batch);
                } else {
                    pending_broadcasts += 1;
                }

                // The maximum number of broadcasts sent to a single peer that
                // are pending a response ACK at any point.
                // If the number of un-ACK'ed un-expired broadcasts reaches this
                // threshold, we do not broadcast anymore
                // and wait until an ACK is received or a sent broadcast
                // expires. This helps rate-limit egress network
                // bandwidth and not overload a remote peer or this
                // node's Diem network sender.
                if pending_broadcasts
                    >= self.mempool_config.max_broadcasts_per_peer
                {
                    diem_trace!("pending_broadcasts too much");
                    return;
                }
            }
            let retry = state.broadcast_info.retry_batches.iter().rev().next();

            let (new_batch_id, new_transactions) =
                match std::cmp::max(expired, retry) {
                    Some(id) => {
                        let txns = mempool.timeline_range(id.0, id.1);
                        (*id, txns)
                    }
                    None => {
                        // Fresh broadcast
                        let (txns, new_timeline_id) = mempool.read_timeline(
                            state.timeline_id,
                            self.mempool_config.shared_mempool_batch_size,
                        );
                        (BatchId(state.timeline_id, new_timeline_id), txns)
                    }
                };

            batch_id = new_batch_id;
            transactions = new_transactions;
        }

        if transactions.is_empty() {
            // diem_trace!("transactions empty");
            return;
        }

        if let Err(e) = smp.network_sender.send_message_with_peer_id(
            &peer,
            &MempoolSyncMsg::BroadcastTransactionsRequest {
                request_id: bcs::to_bytes(&batch_id)
                    .expect("failed BCS serialization of batch ID"),
                transactions,
            },
        ) {
            counters::network_send_fail_inc(counters::BROADCAST_TXNS);
            diem_error!(LogSchema::event_log(
                LogEntry::BroadcastTransaction,
                LogEvent::NetworkSendFail
            )
            //.peer(&peer)
            .error(&e.into()));
            diem_info!("send error");
            return;
        }
        // Update peer sync state with info from above broadcast.
        state.timeline_id = std::cmp::max(state.timeline_id, batch_id.1);
        // Turn off backoff mode after every broadcast.
        state.broadcast_info.backoff_mode = false;
        state
            .broadcast_info
            .sent_batches
            .insert(batch_id, SystemTime::now());
        state.broadcast_info.retry_batches.remove(&batch_id);
        notify_subscribers(
            SharedMempoolNotification::Broadcast,
            &smp.subscribers,
        );

        diem_trace!(LogSchema::event_log(
            LogEntry::BroadcastTransaction,
            LogEvent::Success
        )
        //.peer(&peer)
        .batch_id(&batch_id)
        .backpressure(scheduled_backoff));
    }

    fn update_prioritized_peers(&self) {
        // Only do this if it's not a validator
        if self.role.is_validator() {
            return;
        }

        // Retrieve just what's needed for the peer ordering
        let peers: Vec<_> = {
            let peer_states = self.peer_states.lock();
            peer_states
                .iter()
                .filter(|(_, state)| state.is_alive)
                .map(|(peer, _state)| {
                    (
                        peer.clone(),
                        PeerRole::Validator, /* state.metadata.role */
                    )
                })
                .collect()
        };

        // Order peers by network and by type
        // Origin doesn't matter at this point, only inserted ones into
        // peer_states are upstream Validators will always have the full
        // set
        let mut prioritized_peers = self.prioritized_peers.lock();
        let peers: Vec<_> = peers
            .iter()
            .sorted_by(|peer_a, peer_b| {
                compare_prioritized_peers(peer_a, peer_b)
            })
            .map(|(peer, _)| peer.clone())
            .collect();
        let _ = std::mem::replace(&mut *prioritized_peers, peers);
    }

    pub fn process_broadcast_ack(
        &self, peer: NodeId, request_id_bytes: Vec<u8>, retry: bool,
        backoff: bool, timestamp: SystemTime,
    )
    {
        let batch_id = if let Ok(id) =
            bcs::from_bytes::<BatchId>(&request_id_bytes)
        {
            id
        } else {
            //counters::invalid_ack_inc(&peer, counters::INVALID_REQUEST_ID);
            return;
        };

        let mut peer_states = self.peer_states.lock();

        let sync_state = if let Some(state) = peer_states.get_mut(&peer) {
            state
        } else {
            //counters::invalid_ack_inc(&peer, counters::UNKNOWN_PEER);
            return;
        };

        if let Some(sent_timestamp) =
            sync_state.broadcast_info.sent_batches.remove(&batch_id)
        {
            let _rtt = timestamp
                .duration_since(sent_timestamp)
                .expect("failed to calculate mempool broadcast RTT");

        /*let network_id = peer.raw_network_id();
        let peer_id = peer.peer_id().short_str();
        counters::SHARED_MEMPOOL_BROADCAST_RTT
            .with_label_values(&[network_id.as_str(), peer_id.as_str()])
            .observe(rtt.as_secs_f64());

        counters::shared_mempool_pending_broadcasts(&peer).dec();*/
        } else {
            diem_trace!(
                LogSchema::new(LogEntry::ReceiveACK)
                    //.peer(&peer)
                    .batch_id(&batch_id),
                "batch ID does not exist or expired"
            );
            return;
        }

        diem_trace!(
            LogSchema::new(LogEntry::ReceiveACK)
                //.peer(&peer)
                .batch_id(&batch_id)
                .backpressure(backoff),
            retry = retry,
        );
        tasks::update_ack_counter(
            &peer,
            counters::RECEIVED_LABEL,
            retry,
            backoff,
        );

        if retry {
            sync_state.broadcast_info.retry_batches.insert(batch_id);
        }

        // Backoff mode can only be turned off by executing a broadcast that was
        // scheduled as a backoff broadcast.
        // This ensures backpressure request from remote peer is honored at
        // least once.
        if backoff {
            sync_state.broadcast_info.backoff_mode = true;
        }
    }

    /*// If the origin is provided, checks whether this peer is an upstream peer
    // based on configured preferences and connection origin.
    // If the origin is not provided, checks whether this peer is an upstream
    // peer that was seen before.
    pub fn is_upstream_peer(
        &self, peer: &PeerNetworkId, metadata: Option<&ConnectionMetadata>,
    ) -> bool {
        // Validator network is always upstream
        if peer.raw_network_id().is_validator_network() {
            return true;
        }

        // Outbound connections are upstream on non-P2P networks
        if let Some(metadata) = metadata {
            metadata.origin == ConnectionOrigin::Outbound
        } else {
            // If we already know about the peer, it's upstream
            // TODO: If this is actually used it seems kinda pointless?
            self.peer_states.lock().contains_key(peer)
        }
    }*/
}

/// Provides ordering for prioritized peers
fn compare_prioritized_peers(
    peer_a: &(NodeId, PeerRole), peer_b: &(NodeId, PeerRole),
) -> Ordering {
    // Sort by NodeId
    match peer_a.0.cmp(&peer_b.0) {
        Ordering::Equal => {
            // Then sort by Role
            let role_a = peer_a.1;
            let role_b = peer_b.1;
            role_a.cmp(&role_b)
        }
        ordering => ordering,
    }
}

/*
#[cfg(test)]
mod test {
    use super::*;
    use diem_config::network_id::{NetworkId, NodeNetworkId};
    use diem_types::PeerId;

    fn peer_network_id(peer_id: PeerId, network: NetworkId) -> PeerNetworkId {
        PeerNetworkId(NodeNetworkId::new(network, 0), peer_id)
    }

    #[test]
    fn check_peer_prioritization() {
        let peer_id_1 = PeerId::from_hex_literal("0x1").unwrap();
        let peer_id_2 = PeerId::from_hex_literal("0x2").unwrap();
        let val_1 = (
            peer_network_id(peer_id_1, NetworkId::vfn_network()),
            PeerRole::Validator,
        );
        let val_2 = (
            peer_network_id(peer_id_2, NetworkId::vfn_network()),
            PeerRole::Validator,
        );
        let vfn_1 = (
            peer_network_id(peer_id_1, NetworkId::Public),
            PeerRole::ValidatorFullNode,
        );
        let preferred_1 = (
            peer_network_id(peer_id_1, NetworkId::Public),
            PeerRole::PreferredUpstream,
        );

        // NetworkId ordering
        assert_eq!(
            Ordering::Greater,
            compare_prioritized_peers(&vfn_1, &val_1)
        );
        assert_eq!(Ordering::Less, compare_prioritized_peers(&val_1, &vfn_1));

        // PeerRole ordering
        assert_eq!(
            Ordering::Greater,
            compare_prioritized_peers(&vfn_1, &preferred_1)
        );
        assert_eq!(
            Ordering::Less,
            compare_prioritized_peers(&preferred_1, &vfn_1)
        );

        // Tiebreaker on peer_id
        assert_eq!(
            Ordering::Greater,
            compare_prioritized_peers(&val_2, &val_1)
        );
        assert_eq!(Ordering::Less, compare_prioritized_peers(&val_1, &val_2));

        // Same the only equal case
        assert_eq!(Ordering::Equal, compare_prioritized_peers(&val_1, &val_1));
    }
}
*/<|MERGE_RESOLUTION|>--- conflicted
+++ resolved
@@ -175,12 +175,7 @@
     pub fn execute_broadcast(
         &self, peer: NodeId, scheduled_backoff: bool, smp: &mut SharedMempool,
     ) {
-<<<<<<< HEAD
-        // diem_trace!("start execute_broadcast");
-        // trace!("execute_broadcast for peer[{:?}]", peer);
-=======
         diem_trace!("start execute_broadcast for peer {:?}", peer);
->>>>>>> 31e314c0
         let mut peer_states = self.peer_states.lock();
         let state = if let Some(state) = peer_states.get_mut(&peer) {
             state
