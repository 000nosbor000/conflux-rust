--- conflicted
+++ resolved
@@ -52,13 +52,12 @@
     TransactionScriptABI, TypeArgumentABI,
 };
 
-<<<<<<< HEAD
-use crate::validator_config::{
-    ConsensusPrivateKey, ConsensusPublicKey, ConsensusSignature,
+use crate::{
+    block_info::PivotBlockDecision,
+    validator_config::{
+        ConsensusPrivateKey, ConsensusPublicKey, ConsensusSignature,
+    },
 };
-=======
-use crate::block_info::PivotBlockDecision;
->>>>>>> 89f7d097
 use std::ops::Deref;
 pub use transaction_argument::{
     parse_transaction_argument, TransactionArgument,
