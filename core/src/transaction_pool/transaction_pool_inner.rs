--- conflicted
+++ resolved
@@ -10,14 +10,10 @@
 };
 use cfx_parameters::staking::DRIPS_PER_STORAGE_COLLATERAL_UNIT;
 use cfx_statedb::Result as StateDbResult;
-<<<<<<< HEAD
-use cfx_types::{address_util::AddressUtil, Address, H256, U128, U256, U512};
-use heap_map::HeapMap;
-=======
 use cfx_types::{
     address_util::AddressUtil, AddressWithSpace, H256, U128, U256, U512,
 };
->>>>>>> 7e732a3a
+use heap_map::HeapMap;
 use malloc_size_of_derive::MallocSizeOf as DeriveMallocSizeOf;
 use metrics::{
     register_meter_with_group, Counter, CounterUsize, Meter, MeterTimer,
@@ -233,7 +229,6 @@
 
 #[derive(DeriveMallocSizeOf)]
 struct ReadyAccountPool {
-<<<<<<< HEAD
     packing_pool: PackingPool,
     waiting_pool: HeapMap<Address, PriceOrderedTransaction>,
 }
@@ -326,11 +321,8 @@
 
 #[derive(DeriveMallocSizeOf)]
 struct PackingPool {
-    treap: TreapMap<Address, Arc<SignedTransaction>, WeightType>,
+    treap: TreapMap<AddressWithSpace, Arc<SignedTransaction>, WeightType>,
     heap_map: HeapMap<Address, Reverse<PriceOrderedTransaction>>,
-=======
-    treap: TreapMap<AddressWithSpace, Arc<SignedTransaction>, WeightType>,
->>>>>>> 7e732a3a
     tx_weight_scaling: u64,
     tx_weight_exp: u8,
 
@@ -365,44 +357,19 @@
 
     fn len(&self) -> usize { self.treap.len() }
 
-<<<<<<< HEAD
-    fn get(&self, address: &Address) -> Option<Arc<SignedTransaction>> {
+    fn get(
+        &self, address: &AddressWithSpace,
+    ) -> Option<Arc<SignedTransaction>> {
         self.heap_map.get(address).map(|tx| (tx.0).0.clone())
     }
 
-    fn remove(&mut self, address: &Address) -> Option<Arc<SignedTransaction>> {
+    fn remove(
+        &mut self, address: &AddressWithSpace,
+    ) -> Option<Arc<SignedTransaction>> {
         let tx = (self.heap_map.remove(address)?.0).0;
         self.treap.remove(address);
         self.total_gas -= tx.gas;
         Some(tx)
-=======
-    fn get(
-        &self, address: &AddressWithSpace,
-    ) -> Option<Arc<SignedTransaction>> {
-        self.treap.get(address).map(|tx| tx.clone())
-    }
-
-    fn remove(
-        &mut self, address: &AddressWithSpace,
-    ) -> Option<Arc<SignedTransaction>> {
-        self.treap.remove(address)
-    }
-
-    fn update(
-        &mut self, address: &AddressWithSpace,
-        tx: Option<Arc<SignedTransaction>>,
-    ) -> Option<Arc<SignedTransaction>>
-    {
-        let replaced = if let Some(tx) = tx {
-            if tx.hash[0] & 254 == 0 {
-                debug!("Sampled transaction {:?} in ready pool", tx.hash);
-            }
-            self.insert(tx)
-        } else {
-            self.remove(address)
-        };
-        replaced
->>>>>>> 7e732a3a
     }
 
     /// If the insertion replaces an old transaction of the same
@@ -595,11 +562,7 @@
             // no unconditional garbage collection to conduct and we need to
             // check if we should replace one unexecuted tx.
             if victim.count == 0 {
-<<<<<<< HEAD
-                if victim_address == new_tx.sender {
-=======
-                if victim.sender == new_tx.sender() {
->>>>>>> 7e732a3a
+                if victim_address == new_tx.sender() {
                     // We do not GC a not-executed transaction from the same
                     // sender.
                     skipped_self_node = Some((victim_address, victim));
@@ -653,11 +616,7 @@
 
             if !self
                 .deferred_pool
-<<<<<<< HEAD
-                .check_tx_packed(victim_address, to_remove_tx.nonce)
-=======
-                .check_tx_packed(addr.clone(), *to_remove_tx.nonce())
->>>>>>> 7e732a3a
+                .check_tx_packed(victim_address, *to_remove_tx.nonce())
             {
                 self.unpacked_transaction_count = self
                     .unpacked_transaction_count
@@ -676,15 +635,14 @@
             } else {
                 let has_ready_tx =
                     self.ready_account_pool.get(&victim_address).is_some();
-                let first_tx_gas_price = self
+                let first_tx_gas_price = *self
                     .deferred_pool
                     .get_lowest_nonce_tx(&victim_address)
                     .expect("addr exist")
-                    .gas_price;
+                    .gas_price();
                 let count = if victim.count > 0 {
                     victim.count - 1
                 } else {
-<<<<<<< HEAD
                     0
                 };
                 self.garbage_collector.insert(
@@ -693,18 +651,6 @@
                     current_timestamp,
                     has_ready_tx,
                     first_tx_gas_price,
-=======
-                    self.garbage_collector.insert(&addr, 0, current_timestamp);
-                }
-                self.garbage_collector.update_ready_tx(
-                    &addr,
-                    self.ready_account_pool.get(&addr).is_some(),
-                    *self
-                        .deferred_pool
-                        .get_lowest_nonce_tx(&addr)
-                        .expect("addr exist")
-                        .gas_price(),
->>>>>>> 7e732a3a
                 );
             }
 
