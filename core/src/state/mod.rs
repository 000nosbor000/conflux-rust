// Copyright 2019 Conflux Foundation. All rights reserved.
// Conflux is free software and distributed under GNU General Public License.
// See http://www.gnu.org/licenses/

pub use self::{
    account_entry::{OverlayAccount, COMMISSION_PRIVILEGE_SPECIAL_KEY},
    substate::{CallStackInfo, Substate},
};

use self::account_entry::{AccountEntry, AccountState};
use crate::{
    evm::Spec, hash::KECCAK_EMPTY, transaction_pool::SharedTransactionPool,
    vm::Error as vmError, vm_factory::VmFactory,
};
use cfx_bytes::Bytes;
use cfx_internal_common::{
    debug::ComputeEpochDebugRecord, StateRootWithAuxInfo,
};
use cfx_parameters::{
    internal_contract_addresses::SPONSOR_WHITELIST_CONTROL_CONTRACT_ADDRESS,
    staking::*,
};
use cfx_statedb::{
    ErrorKind as DbErrorKind, Result as DbResult, StateDbExt,
    StateDbGeneric as StateDb,
};
use cfx_storage::{utils::access_mode, StorageState, StorageStateTrait};
use cfx_types::{address_util::AddressUtil, Address, H256, U256};
use parking_lot::{
    MappedRwLockWriteGuard, RwLock, RwLockUpgradableReadGuard, RwLockWriteGuard,
};
#[cfg(test)]
use primitives::storage::STORAGE_LAYOUT_REGULAR_V0;
use primitives::{
    Account, DepositList, EpochId, SkipInputCheck, SponsorInfo, StorageKey,
    StorageLayout, StorageValue, VoteStakeList,
};
use std::{
    collections::{hash_map::Entry, HashMap, HashSet},
    sync::Arc,
};

mod account_entry;
#[cfg(test)]
mod account_entry_tests;
pub mod prefetcher;
#[cfg(test)]
mod state_tests;
mod substate;

#[derive(Copy, Clone)]
pub enum RequireCache {
    None,
    Code,
    DepositList,
    VoteStakeList,
}

/// Mode of dealing with null accounts.
#[derive(PartialEq)]
pub enum CleanupMode<'a> {
    /// Create accounts which would be null.
    ForceCreate,
    /// Don't delete null accounts upon touching, but also don't create them.
    NoEmpty,
    /// Mark all touched accounts.
    /// TODO: We have not implemented the correct behavior of TrackTouched for
    /// internal Contracts.
    TrackTouched(&'a mut HashSet<Address>),
}

#[derive(Copy, Clone, PartialEq, Debug)]
pub enum CollateralCheckResult {
    ExceedStorageLimit { limit: U256, required: U256 },
    NotEnoughBalance { required: U256, got: U256 },
    Valid,
}

impl CollateralCheckResult {
    pub fn into_vm_result(self) -> Result<(), vmError> {
        match self {
            CollateralCheckResult::ExceedStorageLimit { .. } => {
                Err(vmError::ExceedStorageLimit)
            }
            CollateralCheckResult::NotEnoughBalance { required, got } => {
                Err(vmError::NotEnoughBalanceForStorage { required, got })
            }
            CollateralCheckResult::Valid => Ok(()),
        }
    }
}

#[derive(Copy, Clone, Debug)]
struct StakingState {
    // This is the total number of CFX issued.
    total_issued_tokens: U256,
    // This is the total number of CFX used as staking.
    total_staking_tokens: U256,
    // This is the total number of CFX used as collateral.
    // This field should never be read during tx execution. (Can be updated)
    total_storage_tokens: U256,
    // This is the interest rate per block.
    interest_rate_per_block: U256,
    // This is the accumulated interest rate.
    accumulate_interest_rate: U256,
}

pub type State = StateGeneric<StorageState>;

pub struct StateGeneric<StateDbStorage: StorageStateTrait> {
    db: StateDb<StateDbStorage>,

    // Only created once for txpool notification.
    // Each element is an Ok(Account) for updated account, or Err(Address)
    // for deleted account.
    accounts_to_notify: Vec<Result<Account, Address>>,

    // Contains the changes to the states and some unchanged state entries.
    cache: RwLock<HashMap<Address, AccountEntry>>,
    // TODO: try not to make it special?
    staking_state: StakingState,

    // Checkpoint to the changes.
    staking_state_checkpoints: RwLock<Vec<StakingState>>,
    checkpoints: RwLock<Vec<HashMap<Address, Option<AccountEntry>>>>,

    // Environment variables.
    account_start_nonce: U256,
    contract_start_nonce: U256,
    // This is the total number of blocks executed so far. It is the same as
    // the `number` entry in EVM Environment.
    block_number: u64,
    vm: VmFactory,
}

impl<StateDbStorage: StorageStateTrait> StateGeneric<StateDbStorage> {
    pub fn new(
        db: StateDb<StateDbStorage>, vm: VmFactory, spec: &Spec,
        block_number: u64,
    ) -> Self
    {
        let annual_interest_rate =
            db.get_annual_interest_rate().expect("no db error");
        let accumulate_interest_rate =
            db.get_accumulate_interest_rate().expect("no db error");
        let total_issued_tokens =
            db.get_total_issued_tokens().expect("No db error");
        let total_staking_tokens =
            db.get_total_staking_tokens().expect("No db error");
        let total_storage_tokens =
            db.get_total_storage_tokens().expect("No db error");

        let staking_state = if db.is_initialized().expect("no db error") {
            StakingState {
                total_issued_tokens,
                total_staking_tokens,
                total_storage_tokens,
                interest_rate_per_block: annual_interest_rate
                    / U256::from(BLOCKS_PER_YEAR),
                accumulate_interest_rate,
            }
        } else {
            // If db is not initialized, all the loaded value should be zero.
            assert!(
                annual_interest_rate.is_zero(),
                "annual_interest_rate is non-zero when db is un-init"
            );
            assert!(
                accumulate_interest_rate.is_zero(),
                "accumulate_interest_rate is non-zero when db is un-init"
            );
            assert!(
                total_issued_tokens.is_zero(),
                "total_issued_tokens is non-zero when db is un-init"
            );
            assert!(
                total_staking_tokens.is_zero(),
                "total_staking_tokens is non-zero when db is un-init"
            );
            assert!(
                total_storage_tokens.is_zero(),
                "total_storage_tokens is non-zero when db is un-init"
            );
            StakingState {
                total_issued_tokens: U256::default(),
                total_staking_tokens: U256::default(),
                total_storage_tokens: U256::default(),
                interest_rate_per_block: *INITIAL_INTEREST_RATE_PER_BLOCK,
                accumulate_interest_rate: *ACCUMULATED_INTEREST_RATE_SCALE,
            }
        };

        /*
        let account_start_nonce = (block_number
            * ESTIMATED_MAX_BLOCK_SIZE_IN_TRANSACTION_COUNT as u64)
            .into();
        */
        let account_start_nonce = U256::zero();
        let contract_start_nonce = if spec.no_empty {
            U256::one()
        } else {
            U256::zero()
        };
        StateGeneric {
            db,
            cache: Default::default(),
            staking_state_checkpoints: Default::default(),
            checkpoints: Default::default(),
            account_start_nonce,
            contract_start_nonce,
            staking_state,
            block_number,
            vm,
            accounts_to_notify: Default::default(),
        }
    }

    pub fn contract_start_nonce(&self) -> U256 { self.contract_start_nonce }

    /// Increase block number and calculate the current secondary reward.
    pub fn increase_block_number(&mut self) -> U256 {
        assert!(self.staking_state_checkpoints.get_mut().is_empty());
        self.block_number += 1;
        //self.account_start_nonce +=
        //    ESTIMATED_MAX_BLOCK_SIZE_IN_TRANSACTION_COUNT.into();
        self.staking_state.accumulate_interest_rate =
            self.staking_state.accumulate_interest_rate
                * (*INTEREST_RATE_PER_BLOCK_SCALE
                    + self.staking_state.interest_rate_per_block)
                / *INTEREST_RATE_PER_BLOCK_SCALE;
        let secondary_reward = self.staking_state.total_storage_tokens
            * self.staking_state.interest_rate_per_block
            / *INTEREST_RATE_PER_BLOCK_SCALE;
        // TODO: the interest from tokens other than storage and staking should
        // send to public fund.
        secondary_reward
    }

    /// Maintain `total_issued_tokens`.
    pub fn add_total_issued(&mut self, v: U256) {
        assert!(self.staking_state_checkpoints.get_mut().is_empty());
        self.staking_state.total_issued_tokens += v;
    }

    /// Maintain `total_issued_tokens`. This is only used in the extremely
    /// unlikely case that there are a lot of partial invalid blocks.
    pub fn subtract_total_issued(&mut self, v: U256) {
        assert!(self.staking_state_checkpoints.get_mut().is_empty());
        self.staking_state.total_issued_tokens -= v;
    }

    /// Get a VM factory that can execute on this state.
    pub fn vm_factory(&self) -> VmFactory { self.vm.clone() }

    /// Create a recoverable checkpoint of this state. Return the checkpoint
    /// index. The checkpoint records any old value which is alive at the
    /// creation time of the checkpoint and updated after that and before
    /// the creation of the next checkpoint.
    pub fn checkpoint(&mut self) -> usize {
        self.staking_state_checkpoints
            .get_mut()
            .push(self.staking_state.clone());
        let checkpoints = self.checkpoints.get_mut();
        let index = checkpoints.len();
        checkpoints.push(HashMap::new());
        index
    }

    /// Charges or refund storage collateral and update `total_storage_tokens`.
    pub fn settle_collateral_for_address(
        &mut self, addr: &Address, substate: &Substate,
    ) -> DbResult<CollateralCheckResult> {
        let (inc_collaterals, sub_collaterals) =
            substate.get_collateral_change(addr);
        let (inc, sub) = (
            *DRIPS_PER_STORAGE_COLLATERAL_UNIT * inc_collaterals,
            *DRIPS_PER_STORAGE_COLLATERAL_UNIT * sub_collaterals,
        );

        if !sub.is_zero() {
            self.sub_collateral_for_storage(addr, &sub)?;
        }
        if !inc.is_zero() {
            let balance = if addr.is_contract_address() {
                self.sponsor_balance_for_collateral(addr)?
            } else {
                self.balance(addr)?
            };
            // sponsor_balance is not enough to cover storage incremental.
            if inc > balance {
                return Ok(CollateralCheckResult::NotEnoughBalance {
                    required: inc,
                    got: balance,
                });
            }
            self.add_collateral_for_storage(addr, &inc)?;
        }
        Ok(CollateralCheckResult::Valid)
    }

    /// Collects the cache (`ownership_change` in `OverlayAccount`) of storage
    /// change and write to substate.
    // It is idempotent. But its execution is cost.
    pub fn collect_ownership_changed(
        &mut self, substate: &mut Substate,
    ) -> DbResult<()> {
        if let Some(checkpoint) = self.checkpoints.get_mut().last() {
            for address in checkpoint.keys() {
                if let Some(ref mut maybe_acc) = self
                    .cache
                    .get_mut()
                    .get_mut(address)
                    .filter(|x| x.is_dirty())
                {
                    if let Some(ref mut acc) = maybe_acc.account.as_mut() {
                        acc.commit_ownership_change(&self.db, substate)?;
                    }
                }
            }
        }
        Ok(())
    }

    /// Charge and refund all the storage collaterals.
    /// The suicided addresses are skimmed because their collateral have been
    /// checked out. This function should only be called in post-processing
    /// of a transaction.
    pub fn settle_collateral_for_all(
        &mut self, substate: &Substate,
    ) -> DbResult<CollateralCheckResult> {
        for address in substate.keys_for_collateral_changed().iter() {
            match self.settle_collateral_for_address(address, substate)? {
                CollateralCheckResult::Valid => {}
                res => return Ok(res),
            }
        }
        Ok(CollateralCheckResult::Valid)
    }

    pub fn check_storage_limit(
        &self, original_sender: &Address, storage_limit: &U256,
    ) -> DbResult<CollateralCheckResult> {
        let collateral_for_storage =
            self.collateral_for_storage(original_sender)?;
        if collateral_for_storage > *storage_limit {
            Ok(CollateralCheckResult::ExceedStorageLimit {
                limit: *storage_limit,
                required: collateral_for_storage,
            })
        } else {
            Ok(CollateralCheckResult::Valid)
        }
    }

    // TODO: This function can only be called after VM execution. There are some
    // test cases breaks this assumption, which will be fixed in a separated PR.
    pub fn collect_and_settle_collateral(
        &mut self, original_sender: &Address, storage_limit: &U256,
        substate: &mut Substate,
    ) -> DbResult<CollateralCheckResult>
    {
        self.collect_ownership_changed(substate)?;
        let res = match self.settle_collateral_for_all(substate)? {
            CollateralCheckResult::Valid => {
                self.check_storage_limit(original_sender, storage_limit)?
            }
            res => res,
        };
        Ok(res)
    }

    /// Merge last checkpoint with previous.
    /// Caller should make sure the function
    /// `collect_ownership_changed()` was called before calling
    /// this function.
    pub fn discard_checkpoint(&mut self) {
        // merge with previous checkpoint
        let last = self.checkpoints.get_mut().pop();
        if let Some(mut checkpoint) = last {
            self.staking_state_checkpoints.get_mut().pop();
            if let Some(ref mut prev) = self.checkpoints.get_mut().last_mut() {
                if prev.is_empty() {
                    **prev = checkpoint;
                } else {
                    for (k, v) in checkpoint.drain() {
                        prev.entry(k).or_insert(v);
                    }
                }
            }
        }
    }

    /// Revert to the last checkpoint and discard it.
    pub fn revert_to_checkpoint(&mut self) {
        if let Some(mut checkpoint) = self.checkpoints.get_mut().pop() {
            self.staking_state = self
                .staking_state_checkpoints
                .get_mut()
                .pop()
                .expect("staking_state_checkpoint should exist");
            for (k, v) in checkpoint.drain() {
                match v {
                    Some(v) => match self.cache.get_mut().entry(k) {
                        Entry::Occupied(mut e) => {
                            e.get_mut().overwrite_with(v);
                        }
                        Entry::Vacant(e) => {
                            e.insert(v);
                        }
                    },
                    None => {
                        if let Entry::Occupied(e) =
                            self.cache.get_mut().entry(k)
                        {
                            if e.get().is_dirty() {
                                e.remove();
                            }
                        }
                    }
                }
            }
        }
    }

    pub fn new_contract_with_admin(
        &mut self, contract: &Address, admin: &Address, balance: U256,
        nonce: U256, storage_layout: Option<StorageLayout>,
    ) -> DbResult<()>
    {
        Self::update_cache(
            self.cache.get_mut(),
            self.checkpoints.get_mut(),
            contract,
            AccountEntry::new_dirty(Some(
                OverlayAccount::new_contract_with_admin(
                    contract,
                    balance,
                    nonce,
                    admin,
                    storage_layout,
                ),
            )),
        );
        Ok(())
    }

    #[cfg(test)]
    pub fn new_contract(
        &mut self, contract: &Address, balance: U256, nonce: U256,
    ) -> DbResult<()> {
        Self::update_cache(
            self.cache.get_mut(),
            self.checkpoints.get_mut(),
            contract,
            AccountEntry::new_dirty(Some(OverlayAccount::new_contract(
                contract,
                balance,
                nonce,
                Some(STORAGE_LAYOUT_REGULAR_V0),
            ))),
        );
        Ok(())
    }

    pub fn balance(&self, address: &Address) -> DbResult<U256> {
        self.ensure_account_loaded(address, RequireCache::None, |acc| {
            acc.map_or(U256::zero(), |account| *account.balance())
        })
    }

    pub fn is_contract_with_code(&self, address: &Address) -> bool {
        if !address.is_contract_address() {
            return false;
        }
        self.ensure_account_loaded(address, RequireCache::None, |acc| {
            acc.map_or(false, |acc| acc.code_hash() != KECCAK_EMPTY)
        })
        .unwrap_or(false)
    }

    fn maybe_address(address: &Address) -> Option<Address> {
        if address.is_zero() {
            None
        } else {
            Some(*address)
        }
    }

    pub fn sponsor_for_gas(
        &self, address: &Address,
    ) -> DbResult<Option<Address>> {
        self.ensure_account_loaded(address, RequireCache::None, |acc| {
            acc.map_or(None, |acc| {
                Self::maybe_address(&acc.sponsor_info().sponsor_for_gas)
            })
        })
    }

    pub fn sponsor_for_collateral(
        &self, address: &Address,
    ) -> DbResult<Option<Address>> {
        self.ensure_account_loaded(address, RequireCache::None, |acc| {
            acc.map_or(None, |acc| {
                Self::maybe_address(&acc.sponsor_info().sponsor_for_collateral)
            })
        })
    }

    pub fn set_sponsor_for_gas(
        &self, address: &Address, sponsor: &Address, sponsor_balance: &U256,
        upper_bound: &U256,
    ) -> DbResult<()>
    {
        if *sponsor != self.sponsor_for_gas(address)?.unwrap_or_default()
            || *sponsor_balance != self.sponsor_balance_for_gas(address)?
        {
            self.require_exists(address, false).map(|mut x| {
                x.set_sponsor_for_gas(sponsor, sponsor_balance, upper_bound)
            })
        } else {
            Ok(())
        }
    }

    pub fn set_sponsor_for_collateral(
        &self, address: &Address, sponsor: &Address, sponsor_balance: &U256,
    ) -> DbResult<()> {
        if *sponsor != self.sponsor_for_collateral(address)?.unwrap_or_default()
            || *sponsor_balance
                != self.sponsor_balance_for_collateral(address)?
        {
            self.require_exists(address, false).map(|mut x| {
                x.set_sponsor_for_collateral(sponsor, sponsor_balance)
            })
        } else {
            Ok(())
        }
    }

    pub fn sponsor_info(
        &self, address: &Address,
    ) -> DbResult<Option<SponsorInfo>> {
        self.ensure_account_loaded(address, RequireCache::None, |maybe_acc| {
            maybe_acc.map(|acc| acc.sponsor_info().clone())
        })
    }

    pub fn sponsor_gas_bound(&self, address: &Address) -> DbResult<U256> {
        self.ensure_account_loaded(address, RequireCache::None, |acc| {
            acc.map_or(U256::zero(), |acc| acc.sponsor_info().sponsor_gas_bound)
        })
    }

    pub fn sponsor_balance_for_gas(&self, address: &Address) -> DbResult<U256> {
        self.ensure_account_loaded(address, RequireCache::None, |acc| {
            acc.map_or(U256::zero(), |acc| {
                acc.sponsor_info().sponsor_balance_for_gas
            })
        })
    }

    pub fn sponsor_balance_for_collateral(
        &self, address: &Address,
    ) -> DbResult<U256> {
        self.ensure_account_loaded(address, RequireCache::None, |acc| {
            acc.map_or(U256::zero(), |acc| {
                acc.sponsor_info().sponsor_balance_for_collateral
            })
        })
    }

    pub fn set_admin(
        &mut self, contract_address: &Address, admin: &Address,
    ) -> DbResult<()> {
        self.require_exists(&contract_address, false)?
            .set_admin(admin);
        Ok(())
    }

    pub fn sub_sponsor_balance_for_gas(
        &mut self, address: &Address, by: &U256,
    ) -> DbResult<()> {
        if !by.is_zero() {
            self.require_exists(address, false)?
                .sub_sponsor_balance_for_gas(by);
        }
        Ok(())
    }

    pub fn add_sponsor_balance_for_gas(
        &mut self, address: &Address, by: &U256,
    ) -> DbResult<()> {
        if !by.is_zero() {
            self.require_exists(address, false)?
                .add_sponsor_balance_for_gas(by);
        }
        Ok(())
    }

    pub fn sub_sponsor_balance_for_collateral(
        &mut self, address: &Address, by: &U256,
    ) -> DbResult<()> {
        if !by.is_zero() {
            self.require_exists(address, false)?
                .sub_sponsor_balance_for_collateral(by);
        }
        Ok(())
    }

    pub fn add_sponsor_balance_for_collateral(
        &mut self, address: &Address, by: &U256,
    ) -> DbResult<()> {
        if !by.is_zero() {
            self.require_exists(address, false)?
                .add_sponsor_balance_for_collateral(by);
        }
        Ok(())
    }

    pub fn check_commission_privilege(
        &self, contract_address: &Address, user: &Address,
    ) -> DbResult<bool> {
        match self.ensure_account_loaded(
            &SPONSOR_WHITELIST_CONTROL_CONTRACT_ADDRESS,
            RequireCache::None,
            |acc| {
                acc.map_or(Ok(false), |acc| {
                    acc.check_commission_privilege(
                        &self.db,
                        contract_address,
                        user,
                    )
                })
            },
        ) {
            Ok(Ok(bool)) => Ok(bool),
            Ok(Err(e)) => Err(e),
            Err(e) => Err(e),
        }
    }

    pub fn add_commission_privilege(
        &mut self, contract_address: Address, contract_owner: Address,
        user: Address,
    ) -> DbResult<()>
    {
        info!("add_commission_privilege contract_address: {:?}, contract_owner: {:?}, user: {:?}", contract_address, contract_owner, user);

        let mut account = self.require_exists(
            &SPONSOR_WHITELIST_CONTROL_CONTRACT_ADDRESS,
            false,
        )?;
        Ok(account.add_commission_privilege(
            contract_address,
            contract_owner,
            user,
        ))
    }

    pub fn remove_commission_privilege(
        &mut self, contract_address: Address, contract_owner: Address,
        user: Address,
    ) -> DbResult<()>
    {
        let mut account = self.require_exists(
            &SPONSOR_WHITELIST_CONTROL_CONTRACT_ADDRESS,
            false,
        )?;
        Ok(account.remove_commission_privilege(
            contract_address,
            contract_owner,
            user,
        ))
    }

    pub fn nonce(&self, address: &Address) -> DbResult<U256> {
        self.ensure_account_loaded(address, RequireCache::None, |acc| {
            acc.map_or(U256::zero(), |account| *account.nonce())
        })
    }

    pub fn code_hash(&self, address: &Address) -> DbResult<Option<H256>> {
        self.ensure_account_loaded(address, RequireCache::None, |acc| {
            acc.and_then(|acc| Some(acc.code_hash()))
        })
    }

    pub fn code_size(&self, address: &Address) -> DbResult<Option<usize>> {
        self.ensure_account_loaded(address, RequireCache::Code, |acc| {
            acc.and_then(|acc| acc.code_size())
        })
    }

    pub fn code_owner(&self, address: &Address) -> DbResult<Option<Address>> {
        self.ensure_account_loaded(address, RequireCache::Code, |acc| {
            acc.as_ref().map_or(None, |acc| acc.code_owner())
        })
    }

    pub fn code(&self, address: &Address) -> DbResult<Option<Arc<Bytes>>> {
        self.ensure_account_loaded(address, RequireCache::Code, |acc| {
            acc.as_ref().map_or(None, |acc| acc.code())
        })
    }

    pub fn staking_balance(&self, address: &Address) -> DbResult<U256> {
        self.ensure_account_loaded(address, RequireCache::None, |acc| {
            acc.map_or(U256::zero(), |account| *account.staking_balance())
        })
    }

    pub fn collateral_for_storage(&self, address: &Address) -> DbResult<U256> {
        self.ensure_account_loaded(address, RequireCache::None, |acc| {
            acc.map_or(U256::zero(), |account| {
                *account.collateral_for_storage()
            })
        })
    }

    pub fn admin(&self, address: &Address) -> DbResult<Address> {
        self.ensure_account_loaded(address, RequireCache::None, |acc| {
            acc.map_or(Address::zero(), |acc| *acc.admin())
        })
    }

    pub fn withdrawable_staking_balance(
        &self, address: &Address,
    ) -> DbResult<U256> {
        self.ensure_account_loaded(
            address,
            RequireCache::VoteStakeList,
            |acc| {
                acc.map_or(U256::zero(), |acc| {
                    acc.withdrawable_staking_balance(self.block_number)
                })
            },
        )
    }

    pub fn locked_staking_balance_at_block_number(
        &self, address: &Address, block_number: u64,
    ) -> DbResult<U256> {
        self.ensure_account_loaded(
            address,
            RequireCache::VoteStakeList,
            |acc| {
                acc.map_or(U256::zero(), |acc| {
                    acc.staking_balance()
                        - acc.withdrawable_staking_balance(block_number)
                })
            },
        )
    }

    pub fn deposit_list_length(&self, address: &Address) -> DbResult<usize> {
        self.ensure_account_loaded(address, RequireCache::DepositList, |acc| {
            acc.map_or(0, |acc| acc.deposit_list().map_or(0, |l| l.len()))
        })
    }

    pub fn vote_stake_list_length(&self, address: &Address) -> DbResult<usize> {
        self.ensure_account_loaded(
            address,
            RequireCache::VoteStakeList,
            |acc| {
                acc.map_or(0, |acc| {
                    acc.vote_stake_list().map_or(0, |l| l.len())
                })
            },
        )
    }

    pub fn clean_account(&mut self, address: &Address) {
        *&mut *self.require_or_new_basic_account(address).unwrap() =
            OverlayAccount::from_loaded(address, Default::default());
    }

    pub fn inc_nonce(&mut self, address: &Address) -> DbResult<()> {
        self.require_or_new_basic_account(address)
            .map(|mut x| x.inc_nonce())
    }

    pub fn set_nonce(
        &mut self, address: &Address, nonce: &U256,
    ) -> DbResult<()> {
        self.require_or_new_basic_account(address)
            .map(|mut x| x.set_nonce(nonce))
    }

    pub fn sub_balance(
        &mut self, address: &Address, by: &U256, cleanup_mode: &mut CleanupMode,
    ) -> DbResult<()> {
        if !by.is_zero() {
            self.require_exists(address, false)?.sub_balance(by);
        }

        if let CleanupMode::TrackTouched(ref mut set) = *cleanup_mode {
            if self.exists(address)? {
                set.insert(*address);
            }
        }
        Ok(())
    }

    pub fn add_balance(
        &mut self, address: &Address, by: &U256, cleanup_mode: CleanupMode,
    ) -> DbResult<()> {
        let exists = self.exists(address)?;
        if !address.is_valid_address() {
            // Sending to invalid addresses are not allowed. Note that this
            // check is required because at serialization we assume
            // only valid addresses.
            //
            // There are checks to forbid it at transact level.
            //
            // The logic here is intended for incorrect miner coin-base. In this
            // case, the mining reward get lost.
            debug!(
                "add_balance: address does not already exist and is not a valid address. {:?}",
                address
            );
            return Ok(());
        }
        if !by.is_zero()
            || (cleanup_mode == CleanupMode::ForceCreate && !exists)
        {
            self.require_or_new_basic_account(address)?.add_balance(by);
        }

        if let CleanupMode::TrackTouched(set) = cleanup_mode {
            if exists {
                set.insert(*address);
            }
        }
        Ok(())
    }

    /// Caller should make sure that staking_balance for this account is
    /// sufficient enough.
    pub fn add_collateral_for_storage(
        &mut self, address: &Address, by: &U256,
    ) -> DbResult<()> {
        if !by.is_zero() {
            self.require_exists(address, false)?
                .add_collateral_for_storage(by);
            self.staking_state.total_storage_tokens += *by;
        }
        Ok(())
    }

    pub fn sub_collateral_for_storage(
        &mut self, address: &Address, by: &U256,
    ) -> DbResult<()> {
        let collateral = self.collateral_for_storage(address)?;
        let refundable = if by > &collateral { &collateral } else { by };
        let burnt = *by - *refundable;
        if !refundable.is_zero() {
            self.require_or_new_basic_account(address)?
                .sub_collateral_for_storage(refundable);
        }
        self.staking_state.total_storage_tokens -= *by;
        self.staking_state.total_issued_tokens -= burnt;

        Ok(())
    }

    pub fn deposit(
        &mut self, address: &Address, amount: &U256,
    ) -> DbResult<()> {
        if !amount.is_zero() {
            {
                let mut account = self.require_exists(address, false)?;
                account.cache_staking_info(
                    true,  /* cache_deposit_list */
                    false, /* cache_vote_list */
                    &self.db,
                )?;
                account.deposit(
                    *amount,
                    self.staking_state.accumulate_interest_rate,
                    self.block_number,
                );
            }
            self.staking_state.total_staking_tokens += *amount;
        }
        Ok(())
    }

    pub fn withdraw(
        &mut self, address: &Address, amount: &U256,
    ) -> DbResult<()> {
        if !amount.is_zero() {
            let interest;
            {
                let mut account = self.require_exists(address, false)?;
                account.cache_staking_info(
                    true,  /* cache_deposit_list */
                    false, /* cache_vote_list */
                    &self.db,
                )?;
                interest = account.withdraw(
                    *amount,
                    self.staking_state.accumulate_interest_rate,
                );
            }
            // the interest will be put in balance.
            self.staking_state.total_issued_tokens += interest;
            self.staking_state.total_staking_tokens -= *amount;
        }
        Ok(())
    }

    pub fn vote_lock(
        &mut self, address: &Address, amount: &U256, unlock_block_number: u64,
    ) -> DbResult<()> {
        if !amount.is_zero() {
            let mut account = self.require_exists(address, false)?;
            account.cache_staking_info(
                false, /* cache_deposit_list */
                true,  /* cache_vote_list */
                &self.db,
            )?;
            account.vote_lock(*amount, unlock_block_number);
        }
        Ok(())
    }

    pub fn remove_expired_vote_stake_info(
        &mut self, address: &Address,
    ) -> DbResult<()> {
        let mut account = self.require_exists(address, false)?;
        account.cache_staking_info(
            false, /* cache_deposit_list */
            true,  /* cache_vote_list */
            &self.db,
        )?;
        account.remove_expired_vote_stake_info(self.block_number);
        Ok(())
    }

    pub fn annual_interest_rate(&self) -> U256 {
        self.staking_state.interest_rate_per_block * U256::from(BLOCKS_PER_YEAR)
    }

    pub fn set_annual_interest_rate(&mut self, annual_interest_rate: U256) {
        self.staking_state.interest_rate_per_block =
            annual_interest_rate / U256::from(BLOCKS_PER_YEAR);
    }

    pub fn accumulate_interest_rate(&self) -> &U256 {
        &self.staking_state.accumulate_interest_rate
    }

    pub fn block_number(&self) -> u64 { self.block_number }

    pub fn total_issued_tokens(&self) -> &U256 {
        &self.staking_state.total_issued_tokens
    }

    pub fn total_staking_tokens(&self) -> &U256 {
        &self.staking_state.total_staking_tokens
    }

    pub fn total_storage_tokens(&self) -> &U256 {
        &self.staking_state.total_storage_tokens
    }

    #[allow(dead_code)]
    pub fn touch(&mut self, address: &Address) -> DbResult<()> {
        drop(self.require_exists(address, false)?);
        Ok(())
    }

    fn needs_update(require: RequireCache, account: &OverlayAccount) -> bool {
        trace!("update_account_cache account={:?}", account);
        match require {
            RequireCache::None => false,
            RequireCache::Code => !account.is_code_loaded(),
            RequireCache::DepositList => account.deposit_list().is_none(),
            RequireCache::VoteStakeList => account.vote_stake_list().is_none(),
        }
    }

    /// Load required account data from the databases. Returns whether the
    /// cache succeeds.
    fn update_account_cache(
        require: RequireCache, account: &mut OverlayAccount,
        db: &StateDb<StateDbStorage>,
    ) -> DbResult<bool>
    {
        match require {
            RequireCache::None => Ok(true),
            RequireCache::Code => account.cache_code(db),
            RequireCache::DepositList => account.cache_staking_info(
                true,  /* cache_deposit_list */
                false, /* cache_vote_list */
                db,
            ),
            RequireCache::VoteStakeList => account.cache_staking_info(
                false, /* cache_deposit_list */
                true,  /* cache_vote_list */
                db,
            ),
        }
    }

    fn commit_staking_state(
        &mut self, mut debug_record: Option<&mut ComputeEpochDebugRecord>,
    ) -> DbResult<()> {
        self.db.set_annual_interest_rate(
            &(self.staking_state.interest_rate_per_block
                * U256::from(BLOCKS_PER_YEAR)),
            debug_record.as_deref_mut(),
        )?;
        self.db.set_accumulate_interest_rate(
            &self.staking_state.accumulate_interest_rate,
            debug_record.as_deref_mut(),
        )?;
        self.db.set_total_issued_tokens(
            &self.staking_state.total_issued_tokens,
            debug_record.as_deref_mut(),
        )?;
        self.db.set_total_staking_tokens(
            &self.staking_state.total_staking_tokens,
            debug_record.as_deref_mut(),
        )?;
        self.db.set_total_storage_tokens(
            &self.staking_state.total_storage_tokens,
            debug_record,
        )?;
        Ok(())
    }

    /// Assume that only contract with zero `collateral_for_storage` will be
    /// killed.
    pub fn recycle_storage(
        &mut self, killed_addresses: Vec<Address>,
        mut debug_record: Option<&mut ComputeEpochDebugRecord>,
    ) -> DbResult<()>
    {
        // TODO: Think about kill_dust and collateral refund.
        for address in &killed_addresses {
            self.db.delete_all::<access_mode::Write>(
                StorageKey::new_storage_root_key(address),
                debug_record.as_deref_mut(),
            )?;
            self.db.delete_all::<access_mode::Write>(
                StorageKey::new_code_root_key(address),
                debug_record.as_deref_mut(),
            )?;
            self.db.delete(
                StorageKey::new_account_key(address),
                debug_record.as_deref_mut(),
            )?;
            self.db.delete(
                StorageKey::new_deposit_list_key(address),
                debug_record.as_deref_mut(),
            )?;
            self.db.delete(
                StorageKey::new_vote_list_key(address),
                debug_record.as_deref_mut(),
            )?;
        }
        Ok(())
    }

    // It's guaranteed that the second call of this method is a no-op.
    pub fn compute_state_root(
        &mut self, mut debug_record: Option<&mut ComputeEpochDebugRecord>,
    ) -> DbResult<StateRootWithAuxInfo> {
        debug!("state.compute_state_root");

        assert!(self.checkpoints.get_mut().is_empty());
        assert!(self.staking_state_checkpoints.get_mut().is_empty());

        let mut sorted_dirty_accounts =
            self.cache.get_mut().drain().collect::<Vec<_>>();
        sorted_dirty_accounts.sort_by(|a, b| a.0.cmp(&b.0));

        let mut killed_addresses = Vec::new();
        for (address, entry) in sorted_dirty_accounts.iter_mut() {
            entry.state = AccountState::Committed;
            match &mut entry.account {
                None => {
                    killed_addresses.push(*address);
                    self.accounts_to_notify.push(Err(*address));
                }
                Some(account) => {
                    account.commit(
                        self,
                        address,
                        debug_record.as_deref_mut(),
                    )?;
                    self.accounts_to_notify.push(Ok(account.as_account()?));
                }
            }
        }
        self.recycle_storage(killed_addresses, debug_record.as_deref_mut())?;
        self.commit_staking_state(debug_record.as_deref_mut())?;
        self.db.compute_state_root(debug_record)
    }

    pub fn commit(
        &mut self, epoch_id: EpochId,
        mut debug_record: Option<&mut ComputeEpochDebugRecord>,
    ) -> DbResult<StateRootWithAuxInfo>
    {
        debug!("Commit epoch[{}]", epoch_id);
        self.compute_state_root(debug_record.as_deref_mut())?;
        Ok(self.db.commit(epoch_id, debug_record)?)
    }

    pub fn commit_and_notify(
        &mut self, epoch_id: EpochId, txpool: &SharedTransactionPool,
        debug_record: Option<&mut ComputeEpochDebugRecord>,
    ) -> DbResult<StateRootWithAuxInfo>
    {
        let result = self.commit(epoch_id, debug_record)?;

        debug!("Notify epoch[{}]", epoch_id);

        let mut accounts_for_txpool = vec![];
        for updated_or_deleted in &self.accounts_to_notify {
            // if the account is updated.
            if let Ok(account) = updated_or_deleted {
                accounts_for_txpool.push(account.clone());
            }
        }
        {
            // TODO: use channel to deliver the message.
            let txpool_clone = txpool.clone();
            std::thread::Builder::new()
                .name("txpool_update_state".into())
                .spawn(move || {
                    txpool_clone.notify_modified_accounts(accounts_for_txpool);
                })
                .expect("can not notify tx pool to start state");
        }

        Ok(result)
    }

    pub fn init_code(
        &mut self, address: &Address, code: Bytes, owner: Address,
    ) -> DbResult<()> {
        self.require_exists(address, false)?.init_code(code, owner);
        Ok(())
    }

    pub fn transfer_balance(
        &mut self, from: &Address, to: &Address, by: &U256,
        mut cleanup_mode: CleanupMode,
    ) -> DbResult<()>
    {
        self.sub_balance(from, by, &mut cleanup_mode)?;
        self.add_balance(to, by, cleanup_mode)?;
        Ok(())
    }

    fn remove_whitelists_for_contract<AM: access_mode::AccessMode>(
        &mut self, address: &Address,
    ) -> DbResult<HashMap<Vec<u8>, Address>> {
        let mut storage_owner_map = HashMap::new();
        let key_values = self.db.delete_all::<AM>(
            StorageKey::new_storage_key(
                &SPONSOR_WHITELIST_CONTROL_CONTRACT_ADDRESS,
                address.as_ref(),
            ),
            /* debug_record = */ None,
        )?;
        let mut sponsor_whitelist_control_address = self.require_exists(
            &SPONSOR_WHITELIST_CONTROL_CONTRACT_ADDRESS,
            /* require_code = */ false,
        )?;
        for (key, value) in &key_values {
            if let StorageKey::StorageKey { storage_key, .. } =
                StorageKey::from_key_bytes::<SkipInputCheck>(&key[..])
            {
                let storage_value =
                    rlp::decode::<StorageValue>(value.as_ref())?;
                let storage_owner = storage_value.owner.unwrap_or_else(|| {
                    SPONSOR_WHITELIST_CONTROL_CONTRACT_ADDRESS.clone()
                });
                storage_owner_map.insert(storage_key.to_vec(), storage_owner);
            }
        }

        // Then scan storage changes in cache.
        for (key, _value) in
            sponsor_whitelist_control_address.storage_value_write_cache()
        {
            if key.starts_with(address.as_ref()) {
                if let Some(storage_owner) =
                    sponsor_whitelist_control_address
                        .original_ownership_at(&self.db, key)?
                {
                    storage_owner_map.insert(key.clone(), storage_owner);
                } else {
<<<<<<< HEAD
=======
                    // The corresponding entry has been reset during transaction
                    // execution, so we do not need to handle it now.
>>>>>>> aa36465a
                    storage_owner_map.remove(key);
                }
            }
        }
        if !AM::is_read_only() {
            // Note removal of all keys in storage_value_read_cache and
            // storage_value_write_cache.
            for (key, _storage_owner) in &storage_owner_map {
                debug!("delete sponsor key {:?}", key);
                sponsor_whitelist_control_address.set_storage(
                    key.clone(),
                    U256::zero(),
                    /* owner doesn't matter for 0 value */
                    Address::zero(),
                );
            }
        }

        Ok(storage_owner_map)
    }

    pub fn record_storage_and_whitelist_entries_release(
        &mut self, address: &Address, substate: &mut Substate,
    ) -> DbResult<()> {
        self.remove_whitelists_for_contract::<access_mode::Write>(address)?;

        // Process collateral for removed storage.
        // TODO: try to do it in a better way, e.g. first log the deletion
        //  somewhere then apply the collateral change.
        {
            let mut sponsor_whitelist_control_address = self.require_exists(
                &SPONSOR_WHITELIST_CONTROL_CONTRACT_ADDRESS,
                /* require_code = */ false,
            )?;
            sponsor_whitelist_control_address
                .commit_ownership_change(&self.db, substate)?;
        }

        let account_cache_read_guard = self.cache.read();
        let maybe_account = account_cache_read_guard
            .get(address)
            .and_then(|acc| acc.account.as_ref());

        let storage_key_value = self.db.delete_all::<access_mode::Read>(
            StorageKey::new_storage_root_key(address),
            None,
        )?;
        for (key, value) in &storage_key_value {
            if let StorageKey::StorageKey { storage_key, .. } =
                StorageKey::from_key_bytes::<SkipInputCheck>(&key[..])
            {
                // Check if the key has been touched. We use the local
                // information to find out if collateral refund is necessary
                // for touched keys.
                if maybe_account.map_or(true, |acc| {
                    acc.storage_value_write_cache().get(storage_key).is_none()
                }) {
                    let storage_value =
                        rlp::decode::<StorageValue>(value.as_ref())?;
                    let storage_owner =
                        storage_value.owner.as_ref().unwrap_or(address);
                    substate.record_storage_release(
                        storage_owner,
                        COLLATERAL_UNITS_PER_STORAGE_KEY,
                    );
                }
            }
        }

        if let Some(acc) = maybe_account {
            // The current value isn't important because it will be deleted.
            for (key, _value) in acc.storage_value_write_cache() {
                if let Some(storage_owner) =
                    acc.original_ownership_at(&self.db, key)?
                {
                    substate.record_storage_release(
                        &storage_owner,
                        COLLATERAL_UNITS_PER_STORAGE_KEY,
                    );
                }
            }
        }
        Ok(())
    }

    pub fn remove_contract(&mut self, address: &Address) -> DbResult<()> {
        let removed_whitelist =
            self.remove_whitelists_for_contract::<access_mode::Write>(address)?;
        if !removed_whitelist.is_empty() {
            error!(
                "removed_whitelist here should be empty unless in unit tests."
            );
        }
        Self::update_cache(
            self.cache.get_mut(),
            self.checkpoints.get_mut(),
            address,
            AccountEntry::new_dirty(None),
        );

        Ok(())
    }

    /// Return whether or not the address exists.
    pub fn try_load(&self, address: &Address) -> bool {
        if let Ok(true) =
            self.ensure_account_loaded(address, RequireCache::None, |maybe| {
                maybe.is_some()
            })
        {
            // Try to load the code, but don't fail if there is no code.
            self.ensure_account_loaded(address, RequireCache::Code, |_| ())
                .ok();
            true
        } else {
            false
        }
    }

    pub fn exists(&self, address: &Address) -> DbResult<bool> {
        self.ensure_account_loaded(address, RequireCache::None, |acc| {
            acc.is_some()
        })
    }

    pub fn exists_and_not_null(&self, address: &Address) -> DbResult<bool> {
        self.ensure_account_loaded(address, RequireCache::None, |acc| {
            acc.map_or(false, |acc| !acc.is_null())
        })
    }

    #[allow(unused)]
    pub fn exists_and_has_code_or_nonce(
        &self, address: &Address,
    ) -> DbResult<bool> {
        self.ensure_account_loaded(address, RequireCache::Code, |acc| {
            acc.map_or(false, |acc| {
                acc.code_hash() != KECCAK_EMPTY
                    || *acc.nonce() != self.account_start_nonce
            })
        })
    }

    // FIXME: rewrite this method before enable it for the first time, because
    //  there have been changes to kill_account and collateral processing.
    #[allow(unused)]
    pub fn kill_garbage(
        &mut self, touched: &HashSet<Address>, remove_empty_touched: bool,
        min_balance: &Option<U256>, kill_contracts: bool,
    ) -> DbResult<()>
    {
        // TODO: consider both balance and staking_balance
        let to_kill: HashSet<_> = {
            self.cache
                .get_mut()
                .iter()
                .filter_map(|(address, ref entry)| {
                    if touched.contains(address)
                        && ((remove_empty_touched
                            && entry.exists_and_is_null())
                            || (min_balance.map_or(false, |ref balance| {
                                entry.account.as_ref().map_or(false, |acc| {
                                    (acc.is_basic() || kill_contracts)
                                        && acc.balance() < balance
                                        && entry
                                            .old_balance
                                            .as_ref()
                                            .map_or(false, |b| {
                                                acc.balance() < b
                                            })
                                })
                            })))
                    {
                        Some(address.clone())
                    } else {
                        None
                    }
                })
                .collect()
        };
        for address in to_kill {
            // TODO: The kill_garbage relies on the info in contract kill
            // process. So it is processed later than contract kill. But we do
            // not want to kill some contract again here. We must discuss it
            // before enable kill_garbage.
            unimplemented!()
        }

        Ok(())
    }

    pub fn storage_at(&self, address: &Address, key: &[u8]) -> DbResult<U256> {
        self.ensure_account_loaded(address, RequireCache::None, |acc| {
            acc.map_or(U256::zero(), |account| {
                account.storage_at(&self.db, key).unwrap_or(U256::zero())
            })
        })
    }

    /// Get the value of storage at a specific checkpoint.
    #[cfg(test)]
    pub fn checkpoint_storage_at(
        &self, start_checkpoint_index: usize, address: &Address, key: &Vec<u8>,
    ) -> DbResult<Option<U256>> {
        #[derive(Debug)]
        enum ReturnKind {
            OriginalAt,
            SameAsNext,
        }

        let kind = {
            let checkpoints = self.checkpoints.read();

            if start_checkpoint_index >= checkpoints.len() {
                return Ok(None);
            }

            let mut kind = None;

            for checkpoint in checkpoints.iter().skip(start_checkpoint_index) {
                match checkpoint.get(address) {
                    Some(Some(AccountEntry {
                        account: Some(ref account),
                        ..
                    })) => {
                        if let Some(value) = account.cached_storage_at(key) {
                            return Ok(Some(value));
                        } else if account.is_newly_created_contract() {
                            return Ok(Some(U256::zero()));
                        } else {
                            kind = Some(ReturnKind::OriginalAt);
                            break;
                        }
                    }
                    Some(Some(AccountEntry { account: None, .. })) => {
                        return Ok(Some(U256::zero()));
                    }
                    Some(None) => {
                        kind = Some(ReturnKind::OriginalAt);
                        break;
                    }
                    // This key does not have a checkpoint entry.
                    None => {
                        kind = Some(ReturnKind::SameAsNext);
                    }
                }
            }

            kind.expect("start_checkpoint_index is checked to be below checkpoints_len; for loop above must have been executed at least once; it will either early return, or set the kind value to Some; qed")
        };

        match kind {
            ReturnKind::SameAsNext => Ok(Some(self.storage_at(address, key)?)),
            ReturnKind::OriginalAt => {
                match self.db.get::<StorageValue>(
                    StorageKey::new_storage_key(address, key.as_ref()),
                )? {
                    Some(storage_value) => Ok(Some(storage_value.value)),
                    None => Ok(Some(U256::zero())),
                }
            }
        }
    }

    pub fn set_storage(
        &mut self, address: &Address, key: Vec<u8>, value: U256, owner: Address,
    ) -> DbResult<()> {
        if self.storage_at(address, &key)? != value {
            self.require_exists(address, false)?
                .set_storage(key, value, owner)
        }
        Ok(())
    }

    pub fn set_storage_layout(
        &mut self, address: &Address, layout: StorageLayout,
    ) -> DbResult<()> {
        self.require_exists(address, false)?
            .set_storage_layout(layout);
        Ok(())
    }

    fn update_cache(
        cache: &mut HashMap<Address, AccountEntry>,
        checkpoints: &mut Vec<HashMap<Address, Option<AccountEntry>>>,
        address: &Address, account: AccountEntry,
    )
    {
        let is_dirty = account.is_dirty();
        let old_value = cache.insert(*address, account);
        if is_dirty {
            if let Some(ref mut checkpoint) = checkpoints.last_mut() {
                checkpoint.entry(*address).or_insert(old_value);
            }
        }
    }

    fn insert_cache_if_fresh_account(
        cache: &mut HashMap<Address, AccountEntry>, address: &Address,
        maybe_account: Option<OverlayAccount>,
    ) -> bool
    {
        if !cache.contains_key(address) {
            cache.insert(*address, AccountEntry::new_clean(maybe_account));
            true
        } else {
            false
        }
    }

    pub fn ensure_account_loaded<F, U>(
        &self, address: &Address, require: RequireCache, f: F,
    ) -> DbResult<U>
    where F: Fn(Option<&OverlayAccount>) -> U {
        // Return immediately when there is no need to have db operation.
        if let Some(maybe_acc) = self.cache.read().get(address) {
            if let Some(account) = &maybe_acc.account {
                let needs_update = Self::needs_update(require, account);
                if !needs_update {
                    return Ok(f(Some(account)));
                }
            } else {
                return Ok(f(None));
            }
        }

        let mut cache_write_lock = {
            let upgradable_lock = self.cache.upgradable_read();
            if upgradable_lock.contains_key(address) {
                // TODO: the account can be updated here if the relevant methods
                //  to update account can run with &OverlayAccount.
                RwLockUpgradableReadGuard::upgrade(upgradable_lock)
            } else {
                // Load the account from db.
                let mut maybe_loaded_acc = self
                    .db
                    .get_account(address)?
                    .map(|acc| OverlayAccount::from_loaded(address, acc));
                if let Some(account) = &mut maybe_loaded_acc {
                    Self::update_account_cache(require, account, &self.db)?;
                }
                let mut cache_write_lock =
                    RwLockUpgradableReadGuard::upgrade(upgradable_lock);
                Self::insert_cache_if_fresh_account(
                    &mut *cache_write_lock,
                    address,
                    maybe_loaded_acc,
                );

                cache_write_lock
            }
        };

        let cache = &mut *cache_write_lock;
        let account = cache.get_mut(address).unwrap();
        if let Some(maybe_acc) = &mut account.account {
            if !Self::update_account_cache(require, maybe_acc, &self.db)? {
                return Err(DbErrorKind::IncompleteDatabase(
                    maybe_acc.address().clone(),
                )
                .into());
            }
        }

        Ok(f(cache
            .get(address)
            .and_then(|entry| entry.account.as_ref())))
    }

    fn require_exists(
        &self, address: &Address, require_code: bool,
    ) -> DbResult<MappedRwLockWriteGuard<OverlayAccount>> {
        fn no_account_is_an_error(
            address: &Address,
        ) -> DbResult<OverlayAccount> {
            bail!(DbErrorKind::IncompleteDatabase(*address));
        }
        self.require_or_set(address, require_code, no_account_is_an_error)
    }

    fn require_or_new_basic_account(
        &self, address: &Address,
    ) -> DbResult<MappedRwLockWriteGuard<OverlayAccount>> {
        self.require_or_set(address, false, |address| {
            if address.is_valid_address() {
                // Note that it is possible to first send money to a pre-calculated contract
                // address and then deploy contracts. So we are going to *allow* sending to a contract
                // address and use new_basic() to create a *stub* there. Because the contract serialization
                // is a super-set of the normal address serialization, this should just work.
                Ok(OverlayAccount::new_basic(
                    address,
                    U256::zero(),
                    self.account_start_nonce.into(),
                    None,
                ))
            } else {
                unreachable!(
                    "address does not already exist and is not an user account. {:?}",
                    address
                )
            }
        })
    }

    fn require_or_set<F>(
        &self, address: &Address, require_code: bool, default: F,
    ) -> DbResult<MappedRwLockWriteGuard<OverlayAccount>>
    where F: FnOnce(&Address) -> DbResult<OverlayAccount> {
        let mut cache;
        if !self.cache.read().contains_key(address) {
            let account = self
                .db
                .get_account(address)?
                .map(|acc| OverlayAccount::from_loaded(address, acc));
            cache = self.cache.write();
            Self::insert_cache_if_fresh_account(&mut *cache, address, account);
        } else {
            cache = self.cache.write();
        };

        // Save the value before modification into the checkpoint.
        if let Some(ref mut checkpoint) = self.checkpoints.write().last_mut() {
            checkpoint.entry(*address).or_insert_with(|| {
                cache.get(address).map(AccountEntry::clone_dirty)
            });
        }

        let entry = (*cache)
            .get_mut(address)
            .expect("entry known to exist in the cache");

        // Set the dirty flag.
        entry.state = AccountState::Dirty;

        if entry.account.is_none() {
            entry.account = Some(default(address)?);
        }

        if require_code {
            if !Self::update_account_cache(
                RequireCache::Code,
                entry
                    .account
                    .as_mut()
                    .expect("Required account must exist."),
                &self.db,
            )? {
                bail!(DbErrorKind::IncompleteDatabase(*address));
            }
        }

        Ok(RwLockWriteGuard::map(cache, |c| {
            c.get_mut(address)
                .expect("Entry known to exist in the cache.")
                .account
                .as_mut()
                .expect("Required account must exist.")
        }))
    }

    pub fn clear(&mut self) {
        assert!(self.checkpoints.get_mut().is_empty());
        assert!(self.staking_state_checkpoints.get_mut().is_empty());
        self.cache.get_mut().clear();
        self.staking_state.interest_rate_per_block =
            self.db.get_annual_interest_rate().expect("no db error")
                / U256::from(BLOCKS_PER_YEAR);
        self.staking_state.accumulate_interest_rate =
            self.db.get_accumulate_interest_rate().expect("no db error");
        self.staking_state.total_issued_tokens =
            self.db.get_total_issued_tokens().expect("No db error");
        self.staking_state.total_staking_tokens =
            self.db.get_total_staking_tokens().expect("No db error");
        self.staking_state.total_storage_tokens =
            self.db.get_total_storage_tokens().expect("No db error");
    }
}

/// Methods that are intentionally kept private because the fields may not have
/// been loaded from db.
trait AccountEntryProtectedMethods {
    fn deposit_list(&self) -> Option<&DepositList>;
    fn vote_stake_list(&self) -> Option<&VoteStakeList>;
    fn code_size(&self) -> Option<usize>;
    fn code(&self) -> Option<Arc<Bytes>>;
    fn code_owner(&self) -> Option<Address>;
}<|MERGE_RESOLUTION|>--- conflicted
+++ resolved
@@ -1196,11 +1196,8 @@
                 {
                     storage_owner_map.insert(key.clone(), storage_owner);
                 } else {
-<<<<<<< HEAD
-=======
                     // The corresponding entry has been reset during transaction
                     // execution, so we do not need to handle it now.
->>>>>>> aa36465a
                     storage_owner_map.remove(key);
                 }
             }
