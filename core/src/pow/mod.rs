// Copyright 2019 Conflux Foundation. All rights reserved.
// Conflux is free software and distributed under GNU General Public License.
// See http://www.gnu.org/licenses/

mod cache;
mod compute;
mod keccak;
mod seed_compute;
mod shared;

pub use self::{cache::CacheBuilder, shared::POW_STAGE_LENGTH};
use crate::hash::keccak as keccak_hash;

use crate::block_data_manager::BlockDataManager;
use cfx_parameters::pow::*;
use cfx_types::{BigEndianHash, H256, U256, U512};
use malloc_size_of::{MallocSizeOf, MallocSizeOfOps};
use malloc_size_of_derive::MallocSizeOf as DeriveMallocSizeOf;
use parking_lot::RwLock;
use static_assertions::_core::str::FromStr;
use std::{
    collections::{HashMap, VecDeque},
    convert::TryFrom,
    sync::Arc,
};

#[cfg(target_endian = "big")]
compile_error!("The PoW implementation requires little-endian platform");

#[derive(Debug, Copy, Clone, PartialOrd, PartialEq)]
pub struct ProofOfWorkProblem {
    pub block_height: u64,
    pub block_hash: H256,
    pub difficulty: U256,
    pub boundary: U256,
}

impl ProofOfWorkProblem {
    pub const NO_BOUNDARY: U256 = U256::MAX;

    pub fn new(block_height: u64, block_hash: H256, difficulty: U256) -> Self {
        let boundary = difficulty_to_boundary(&difficulty);
        Self {
            block_height,
            block_hash,
            difficulty,
            boundary,
        }
    }

    #[inline]
    pub fn validate_hash_against_boundary(
        hash: &H256, nonce: &U256, boundary: &U256,
    ) -> bool {
        let lower_bound = nonce_to_lower_bound(nonce);
        let (against_lower_bound_u256, _) =
            BigEndianHash::into_uint(hash).overflowing_sub(lower_bound);
        against_lower_bound_u256.lt(boundary)
            || boundary.eq(&ProofOfWorkProblem::NO_BOUNDARY)
    }
}

#[derive(Debug, Copy, Clone)]
pub struct ProofOfWorkSolution {
    pub nonce: U256,
}

#[derive(Debug, Clone, DeriveMallocSizeOf)]
pub enum MiningType {
    Stratum,
    CPU,
    Disable,
}

impl FromStr for MiningType {
    type Err = String;

    fn from_str(s: &str) -> Result<Self, Self::Err> {
        let mining_type = match s {
            "stratum" => Self::Stratum,
            "cpu" => Self::CPU,
            "disable" => Self::Disable,
            _ => return Err("invalid mining type".into()),
        };
        Ok(mining_type)
    }
}

#[derive(Debug, Clone, DeriveMallocSizeOf)]
pub struct ProofOfWorkConfig {
    pub test_mode: bool,
    pub use_octopus_in_test_mode: bool,
    pub mining_type: MiningType,
    pub initial_difficulty: u64,
    pub block_generation_period: u64,
    pub stratum_listen_addr: String,
    pub stratum_port: u16,
    pub stratum_secret: Option<H256>,
    pub pow_problem_window_size: usize,
    pub cip86_height: u64,
}

impl ProofOfWorkConfig {
    pub fn new(
        test_mode: bool, use_octopus_in_test_mode: bool, mining_type: &str,
        initial_difficulty: Option<u64>, stratum_listen_addr: String,
        stratum_port: u16, stratum_secret: Option<H256>,
        pow_problem_window_size: usize, cip86_height: u64,
    ) -> Self
    {
        if test_mode {
            ProofOfWorkConfig {
                test_mode,
                use_octopus_in_test_mode,
                mining_type: mining_type.parse().expect("Invalid mining type"),
                initial_difficulty: initial_difficulty.unwrap_or(4),
                block_generation_period: 1000000,
                stratum_listen_addr,
                stratum_port,
                stratum_secret,
                pow_problem_window_size,
                cip86_height,
            }
        } else {
            ProofOfWorkConfig {
                test_mode,
                use_octopus_in_test_mode,
                mining_type: mining_type.parse().expect("Invalid mining type"),
                initial_difficulty: INITIAL_DIFFICULTY,
                block_generation_period: TARGET_AVERAGE_BLOCK_GENERATION_PERIOD,
                stratum_listen_addr,
                stratum_port,
                stratum_secret,
                pow_problem_window_size,
                cip86_height,
            }
        }
    }

    pub fn difficulty_adjustment_epoch_period(&self, cur_height: u64) -> u64 {
        if self.test_mode {
            20
        } else {
            if cur_height > self.cip86_height {
                DIFFICULTY_ADJUSTMENT_EPOCH_PERIOD_CIP
            } else {
                DIFFICULTY_ADJUSTMENT_EPOCH_PERIOD
            }
        }
    }

    pub fn use_octopus(&self) -> bool {
        !self.test_mode || self.use_octopus_in_test_mode
    }

    pub fn use_stratum(&self) -> bool {
        matches!(self.mining_type, MiningType::Stratum)
    }

    pub fn enable_mining(&self) -> bool {
        !matches!(self.mining_type, MiningType::Disable)
    }

    pub fn target_difficulty(
        &self, block_count: u64, timespan: u64, cur_difficulty: &U256,
    ) -> U256 {
        if timespan == 0 || block_count <= 1 || self.test_mode {
            return self.initial_difficulty.into();
        }

        let target = (U512::from(*cur_difficulty)
            * U512::from(self.block_generation_period)
            // - 1 for unbiased estimation, like stdvar
            * U512::from(block_count - 1))
            / (U512::from(timespan) * U512::from(1000000));
        if target.is_zero() {
            return 1.into();
        }
        if target > U256::max_value().into() {
            return U256::max_value();
        }
        U256::try_from(target).unwrap()
    }

    pub fn get_adjustment_bound(&self, diff: U256) -> (U256, U256) {
        let adjustment = diff / DIFFICULTY_ADJUSTMENT_FACTOR;
        let mut min_diff = diff - adjustment;
        let mut max_diff = diff + adjustment;
        let initial_diff: U256 = self.initial_difficulty.into();

        if min_diff < initial_diff {
            min_diff = initial_diff;
        }

        if max_diff < min_diff {
            max_diff = min_diff;
        }

        (min_diff, max_diff)
    }
}

// We will use the top 128 bits (excluding the highest bit) to be the lower
// bound of our PoW. The rationale is to provide a solution for block
// withholding attack among mining pools.
pub fn nonce_to_lower_bound(nonce: &U256) -> U256 {
    let mut buf = [0u8; 32];
    nonce.to_big_endian(&mut buf[..]);
    for i in 16..32 {
        buf[i] = 0;
    }
    buf[0] = buf[0] & 0x7f;
    // Note that U256::from assumes big_endian of the bytes
    let lower_bound = U256::from(buf);
    lower_bound
}

pub fn pow_hash_to_quality(hash: &H256, nonce: &U256) -> U256 {
    let hash_as_uint = BigEndianHash::into_uint(hash);
    let lower_bound = nonce_to_lower_bound(nonce);
    let (against_bound_u256, _) = hash_as_uint.overflowing_sub(lower_bound);
    if against_bound_u256.eq(&U256::MAX) {
        U256::one()
    } else {
        boundary_to_difficulty(&(against_bound_u256 + U256::one()))
    }
}

/// This should only be used in tests.
pub fn pow_quality_to_hash(pow_quality: &U256, nonce: &U256) -> H256 {
    let lower_bound = nonce_to_lower_bound(nonce);
    let hash_u256 = if pow_quality.eq(&U256::MAX) {
        U256::one()
    } else {
        let boundary = difficulty_to_boundary(&(pow_quality + U256::one()));
        let (against_bound_u256, _) = boundary.overflowing_add(lower_bound);
        against_bound_u256
    };
    BigEndianHash::from_uint(&hash_u256)
}

/// Convert boundary to its original difficulty. Basically just `f(x) = 2^256 /
/// x`.
pub fn boundary_to_difficulty(boundary: &U256) -> U256 {
    assert!(!boundary.is_zero());
    if boundary.eq(&U256::one()) {
        U256::MAX
    } else {
        compute_inv_x_times_2_pow_256_floor(boundary)
    }
}

/// Convert difficulty to the target boundary. Basically just `f(x) = 2^256 /
/// x`.
pub fn difficulty_to_boundary(difficulty: &U256) -> U256 {
    assert!(!difficulty.is_zero());
    if difficulty.eq(&U256::one()) {
        ProofOfWorkProblem::NO_BOUNDARY
    } else {
        compute_inv_x_times_2_pow_256_floor(difficulty)
    }
}

/// Compute [2^256 / x], where x >= 2 and x < 2^256.
pub fn compute_inv_x_times_2_pow_256_floor(x: &U256) -> U256 {
    let (div, modular) = U256::MAX.clone().div_mod(x.clone());
    if &(modular + U256::one()) == x {
        div + U256::one()
    } else {
        div
    }
}

pub struct PowComputer {
    use_octopus: bool,
    cache_builder: CacheBuilder,
}

impl PowComputer {
    pub fn new(use_octopus: bool) -> Self {
        PowComputer {
            use_octopus,
            cache_builder: CacheBuilder::new(),
        }
    }

    pub fn compute(
        &self, nonce: &U256, block_hash: &H256, block_height: u64,
    ) -> H256 {
        if !self.use_octopus {
            let mut buf = [0u8; 64];
            for i in 0..32 {
                buf[i] = block_hash[i];
            }
            nonce.to_little_endian(&mut buf[32..64]);
            let intermediate = keccak_hash(&buf[..]);
            let mut tmp = [0u8; 32];
            for i in 0..32 {
                tmp[i] = intermediate[i] ^ block_hash[i]
            }
            keccak_hash(tmp)
        } else {
            let light = self.cache_builder.light(block_height);
            light
                .compute(block_hash.as_fixed_bytes(), nonce.low_u64())
                .into()
        }
    }
}

pub fn validate(
    pow: Arc<PowComputer>, problem: &ProofOfWorkProblem,
    solution: &ProofOfWorkSolution,
) -> bool
{
    let nonce = solution.nonce;
    let hash = pow.compute(&nonce, &problem.block_hash, problem.block_height);
    ProofOfWorkProblem::validate_hash_against_boundary(
        &hash,
        &nonce,
        &problem.boundary,
    )
}

/// This function computes the target difficulty of the next period
/// based on the current period. `cur_hash` should be the hash of
/// the block at the current period upper boundary and it must have been
/// inserted to BlockDataManager, otherwise the function will panic.
/// `num_blocks_in_epoch` is a function that returns the epoch size
/// under the epoch view of a given block.
pub fn target_difficulty<F>(
    data_man: &BlockDataManager, pow_config: &ProofOfWorkConfig,
    cur_hash: &H256, num_blocks_in_epoch: F,
) -> U256
where
    F: Fn(&H256) -> usize,
{
    if let Some(target_diff) = data_man.target_difficulty_manager.get(cur_hash)
    {
        // The target difficulty of this period is already computed and cached.
        return target_diff;
    }

    let mut cur_header = data_man
        .block_header_by_hash(cur_hash)
        .expect("Must already in BlockDataManager block_header");
    let epoch = cur_header.height();
    assert_ne!(epoch, 0);
    debug_assert!(
        epoch
            == (epoch / pow_config.difficulty_adjustment_epoch_period(epoch))
                * pow_config.difficulty_adjustment_epoch_period(epoch)
    );

    let mut cur = cur_hash.clone();
    let cur_difficulty = cur_header.difficulty().clone();
    let mut block_count = 0 as u64;
    let max_time = cur_header.timestamp();
    let mut min_time = 0;

    // Collect the total block count and the timespan in the current period
    for _ in 0..pow_config.difficulty_adjustment_epoch_period(epoch) {
        block_count += num_blocks_in_epoch(&cur) as u64;
        cur = cur_header.parent_hash().clone();
        cur_header = data_man.block_header_by_hash(&cur).unwrap();
        if cur_header.timestamp() != 0 {
            min_time = cur_header.timestamp();
        }
        assert!(max_time >= min_time);
    }

    let expected_diff = pow_config.target_difficulty(
        block_count,
        max_time - min_time,
        &cur_difficulty,
    );
    // d_{t+1}=0.8*d_t+0.2*d'
    // where d_t is the difficulty of the current period, and d' is the
    // expected difficulty to reach the ideal block_generation_period.
<<<<<<< HEAD
    let mut target_diff = if epoch < pow_config.cip81_height {
=======
    let mut target_diff = if epoch < pow_config.cip86_height {
>>>>>>> cb068cca
        expected_diff
    } else {
        cur_difficulty / 5 * 4 + expected_diff / 5
    };

    let (lower, upper) = pow_config.get_adjustment_bound(cur_difficulty);
    if target_diff > upper {
        target_diff = upper;
    }
    if target_diff < lower {
        target_diff = lower;
    }

    // Caching the computed target difficulty of this period.
    data_man
        .target_difficulty_manager
        .set(*cur_hash, target_diff);

    target_diff
}

//FIXME: make entries replaceable
#[derive(DeriveMallocSizeOf)]
struct TargetDifficultyCacheInner {
    capacity: usize,
    meta: VecDeque<H256>,
    cache: HashMap<H256, U256>,
}

impl TargetDifficultyCacheInner {
    pub fn new(capacity: usize) -> Self {
        TargetDifficultyCacheInner {
            capacity,
            meta: Default::default(),
            cache: Default::default(),
        }
    }

    pub fn is_full(&self) -> bool { self.meta.len() >= self.capacity }

    pub fn evict_one(&mut self) {
        let hash = self.meta.pop_front();
        if let Some(h) = hash {
            self.cache.remove(&h);
        }
    }

    pub fn insert(&mut self, hash: H256, difficulty: U256) {
        self.meta.push_back(hash.clone());
        self.cache.insert(hash, difficulty);
    }
}

struct TargetDifficultyCache {
    inner: RwLock<TargetDifficultyCacheInner>,
}

impl MallocSizeOf for TargetDifficultyCache {
    fn size_of(&self, ops: &mut MallocSizeOfOps) -> usize {
        self.inner.read().size_of(ops)
    }
}

impl TargetDifficultyCache {
    pub fn new(capacity: usize) -> Self {
        TargetDifficultyCache {
            inner: RwLock::new(TargetDifficultyCacheInner::new(capacity)),
        }
    }

    pub fn get(&self, hash: &H256) -> Option<U256> {
        let inner = self.inner.read();
        inner.cache.get(hash).map(|diff| *diff)
    }

    pub fn set(&self, hash: H256, difficulty: U256) {
        let mut inner = self.inner.write();
        while inner.is_full() {
            inner.evict_one();
        }
        inner.insert(hash, difficulty);
    }
}

//FIXME: Add logic for persisting entries
/// This is a data structure to cache the computed target difficulty
/// of a adjustment period. Each element is indexed by the hash of
/// the upper boundary block of the period.
#[derive(DeriveMallocSizeOf)]
pub struct TargetDifficultyManager {
    cache: TargetDifficultyCache,
}

impl TargetDifficultyManager {
    pub fn new(capacity: usize) -> Self {
        TargetDifficultyManager {
            cache: TargetDifficultyCache::new(capacity),
        }
    }

    pub fn get(&self, hash: &H256) -> Option<U256> { self.cache.get(hash) }

    pub fn set(&self, hash: H256, difficulty: U256) {
        self.cache.set(hash, difficulty);
    }
}

#[test]
fn test_octopus() {
    let pow = PowComputer::new(true);

    let block_hash =
        "4d99d0b41c7eb0dd1a801c35aae2df28ae6b53bc7743f0818a34b6ec97f5b4ae"
            .parse()
            .unwrap();
    let start_nonce = 0x2333333333u64 & (!0x1f);
    pow.compute(&U256::from(start_nonce), &block_hash, 2);
}<|MERGE_RESOLUTION|>--- conflicted
+++ resolved
@@ -377,11 +377,7 @@
     // d_{t+1}=0.8*d_t+0.2*d'
     // where d_t is the difficulty of the current period, and d' is the
     // expected difficulty to reach the ideal block_generation_period.
-<<<<<<< HEAD
-    let mut target_diff = if epoch < pow_config.cip81_height {
-=======
     let mut target_diff = if epoch < pow_config.cip86_height {
->>>>>>> cb068cca
         expected_diff
     } else {
         cur_difficulty / 5 * 4 + expected_diff / 5
