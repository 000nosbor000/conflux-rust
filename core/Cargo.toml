[package]
description = "Conflux core library"
homepage = "http://www.conflux-chain.org"
license = "GPL-3.0"
name = "cfxcore"
<<<<<<< HEAD
version = "1.1.1-testnet"
=======
version = "1.1.2"
>>>>>>> 4fea0b4d
edition = "2018"

[dependencies]
bit-set = "0.4"
bn = { git = "https://github.com/paritytech/bn", default-features = false, rev="635c4cdd560bc0c8b262e6bf809dc709da8bcd7e" }
byteorder = "1.0"
cfxkey = { path = "../accounts/cfxkey" }
cfx-addr = { path = "../cfx_addr/rust" }
cfx-bytes = { path = "../cfx_bytes" }
cfx-internal-common = { path = "internal_common" }
cfx-parameters = { path = "parameters" }
cfx-statedb = { path = "statedb" }
cfx-state = { path = "state" }
cfx-storage = { path = "storage", optional = true }
cfx-types = { path = "../cfx_types" }
cfx-utils = { path = "../cfx_utils" }
clap = "2"
dag = {path = "../util/dag"}
derivative = "2.0.2"
db = { path = "../db" }
either = "1.5.3"
error-chain = { version = "0.12", default-features = false }
fallible-iterator = "0.2"
fs_extra = "1.1.0"
futures = {version="0.3.3", features = ["compat"]}
hashbrown = "0.7.1"
hibitset = { path = "../util/hibitset" }
itertools = "0.9"
io = { path = "../util/io" }
jsonrpc-core = "15.1.0"
keccak-hash = "0.5"
kvdb = "0.4"
kvdb-rocksdb = {path="../db/src/kvdb-rocksdb"}
lazy_static = "1.4"
link-cut-tree = { path = "../util/link-cut-tree" }
log = "0.4"
log4rs = { version = "1.0.0", features = ["background_rotation", "gzip"] }
lru_time_cache = "0.9.0"
malloc_size_of = {path = "../util/malloc_size_of"}
malloc_size_of_derive = {path = "../util/malloc_size_of_derive"}
memmap = "0.6"
memoffset = "0.5.1"
memory-cache = { path = "../util/memory-cache" }
metrics = { path = "../util/metrics" }
network = { path = "../network" }
num = "0.2"
num-traits = { version = "0.2.8", default-features = false }
parity-crypto = "0.3.0"
parking_lot = "0.11"
primal = "0.2.3"
primitives = { path = "../primitives" }
priority-send-queue = { path = "../util/priority-send-queue" }
prometheus = { version = "0.7.0", default-features = false }
rand = "0.7"
rand_chacha="0.2.1"
rand_xorshift="0.2"
random-crash = { path = "../util/random_crash" }
rayon = "1.0"
rlp = "0.4.0"
rlp_derive = { git = "https://github.com/Conflux-Chain/conflux-parity-deps.git", rev = "1597a9cab02343eb2322ca0ac58d39b64e3f42d1"  }
rustc-hex = "2.1"
secret-store = { path = "../secret_store" }
serde = { version = "1.0", features = ["rc"] }
serde_derive = "1.0"
serde_json = "1.0"
siphasher = "0.3"
slab = "0.4"
solidity-abi = {path="../util/solidity-abi"}
sqlite = "0.25"
sqlite3-sys = "0.12"
static_assertions = "1.1.0"
strfmt = "0.1"
tempdir = "0.3"
threadpool = "1.0"
throttling = { path = "../util/throttling" }
toml = "0.4"
tokio = { version = "0.2", features = ["full"] }
tokio-timer = "0.2.13"
unexpected = { git = "https://github.com/Conflux-Chain/conflux-parity-deps.git", rev = "1597a9cab02343eb2322ca0ac58d39b64e3f42d1"  }
strum = "0.20"
strum_macros = "0.20"
smart-default = "0.6.0"

[dev-dependencies]
criterion = "0.2"
cfx-storage = { path = "storage", features = ["testonly_code"] }
tokio = { version = "0.2.11", features = ["time"] }

[dependencies.parity-util-mem]
version = "0.5"
default-features = false

[features]
default = ["cfx-storage"]
# Unfortunately cfg test attributes doesn't work across crates,
# we have to define a feature for test code.
# https://users.rust-lang.org/t/cfg-test-doesnt-propagate-to-external-crates/13046
testonly_code = []<|MERGE_RESOLUTION|>--- conflicted
+++ resolved
@@ -3,11 +3,7 @@
 homepage = "http://www.conflux-chain.org"
 license = "GPL-3.0"
 name = "cfxcore"
-<<<<<<< HEAD
 version = "1.1.1-testnet"
-=======
-version = "1.1.2"
->>>>>>> 4fea0b4d
 edition = "2018"
 
 [dependencies]
