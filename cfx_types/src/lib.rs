--- conflicted
+++ resolved
@@ -35,14 +35,6 @@
     Ethereum,
 }
 
-<<<<<<< HEAD
-impl Encodable for Space {
-    fn rlp_append(&self, s: &mut RlpStream) {
-        let _ = match self {
-            Space::Native => s.append(&0u8),
-            Space::Ethereum => s.append(&1u8),
-        };
-=======
 impl From<Space> for String {
     fn from(space: Space) -> Self {
         let str: &'static str = space.into();
@@ -66,24 +58,15 @@
             Space::Ethereum => 2,
         };
         type_int.rlp_append(s)
->>>>>>> e6e83668
     }
 }
 
 impl Decodable for Space {
-<<<<<<< HEAD
-    fn decode(rlp: &Rlp) -> std::result::Result<Self, DecoderError> {
-        match rlp.as_val::<u8>()? {
-            0 => Ok(Space::Native),
-            1 => Ok(Space::Ethereum),
-            _ => Err(DecoderError::Custom("Unknown address space in RLP")),
-=======
     fn decode(rlp: &Rlp) -> Result<Self, DecoderError> {
         match u8::decode(rlp)? {
             1u8 => Ok(Space::Native),
             2u8 => Ok(Space::Ethereum),
             _ => Err(DecoderError::Custom("Unrecognized space byte.")),
->>>>>>> e6e83668
         }
     }
 }
